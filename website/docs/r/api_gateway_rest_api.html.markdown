--- conflicted
+++ resolved
@@ -45,12 +45,8 @@
 * `binary_media_types` - (Optional) The list of binary media types supported by the RestApi. By default, the RestApi supports only UTF-8-encoded text payloads.
 * `minimum_compression_size` - (Optional) Minimum response size to compress for the REST API. Integer between -1 and 10485760 (10MB). Setting a value greater than -1 will enable compression, -1 disables compression (default).
 * `body` - (Optional) An OpenAPI specification that defines the set of routes and integrations to create as part of the REST API.
-<<<<<<< HEAD
 * `body_base_path` - (Optional) Together with OpenAPI specification in `body`, instructs how to interpret the `basePath` field. Defined below.
-* `policy` - (Optional) JSON formatted policy document that controls access to the API Gateway. For more information about building AWS IAM policy documents with Terraform, see the [AWS IAM Policy Document Guide](https://learn.hashicorp.com/terraform/aws/iam-policy)
-=======
 * `policy` - (Optional) JSON formatted policy document that controls access to the API Gateway. For more information about building AWS IAM policy documents with Terraform, see the [AWS IAM Policy Document Guide](https://learn.hashicorp.com/terraform/aws/iam-policy). Terraform will only perform drift detection of its value when present in a configuration. It is recommended to use the [`aws_api_gateway_rest_api_policy` resource](/docs/providers/aws/r/api_gateway_rest_api_policy.html) instead.
->>>>>>> ec65ce8e
 * `api_key_source` - (Optional) The source of the API key for requests. Valid values are HEADER (default) and AUTHORIZER.
 * `tags` - (Optional) Key-value map of resource tags
 
