---
layout: "aws"
page_title: "AWS: aws_lb_target_group"
sidebar_current: "docs-aws-resource-elbv2-target-group"
description: |-
  Provides a Target Group resource for use with Load Balancers.
---

# aws_lb_target_group

Provides a Target Group resource for use with Load Balancer resources.

~> **Note:** `aws_alb_target_group` is known as `aws_lb_target_group`. The functionality is identical.

## Example Usage

```hcl
resource "aws_lb_target_group" "test" {
  name     = "tf-example-lb-tg"
  port     = 80
  protocol = "HTTP"
  vpc_id   = "${aws_vpc.main.id}"
}

resource "aws_vpc" "main" {
  cidr_block = "10.0.0.0/16"
}
```

## Argument Reference

The following arguments are supported:

* `name` - (Optional, Forces new resource) The name of the target group. If omitted, Terraform will assign a random, unique name.
* `name_prefix` - (Optional, Forces new resource) Creates a unique name beginning with the specified prefix. Conflicts with `name`. Cannot be longer than 6 characters.
* `port` - (Required) The port on which targets receive traffic, unless overridden when registering a specific target.
* `protocol` - (Required) The protocol to use for routing traffic to the targets.
* `vpc_id` - (Required) The identifier of the VPC in which to create the target group.
* `deregistration_delay` - (Optional) The amount time for Elastic Load Balancing to wait before changing the state of a deregistering target from draining to unused. The range is 0-3600 seconds. The default value is 300 seconds.
* `proxy_protocol_v2` - (Optional) Boolean to enable / disable support for proxy protocol v2 on Network Load Balancers. See [doc](https://docs.aws.amazon.com/elasticloadbalancing/latest/network/load-balancer-target-groups.html#proxy-protocol) for more information.
* `stickiness` - (Optional) A Stickiness block. Stickiness blocks are documented below. `stickiness` is only valid if used with Load Balancers of type `Application`
* `health_check` - (Optional) A Health Check block. Health Check blocks are documented below.
* `target_type` - (Optional) The type of target that you must specify when registering targets with this target group.
The possible values are `instance` (targets are specified by instance ID) or `ip` (targets are specified by IP address).
The default is `instance`. Note that you can't specify targets for a target group using both instance IDs and IP addresses.
If the target type is `ip`, specify IP addresses from the subnets of the virtual private cloud (VPC) for the target group,
the RFC 1918 range (10.0.0.0/8, 172.16.0.0/12, and 192.168.0.0/16), and the RFC 6598 range (100.64.0.0/10).
You can't specify publicly routable IP addresses.
* `tags` - (Optional) A mapping of tags to assign to the resource.

Stickiness Blocks (`stickiness`) support the following:

* `type` - (Required) The type of sticky sessions. The only current possible value is `lb_cookie`.
* `cookie_duration` - (Optional) The time period, in seconds, during which requests from a client should be routed to the same target. After this time period expires, the load balancer-generated cookie is considered stale. The range is 1 second to 1 week (604800 seconds). The default value is 1 day (86400 seconds).
* `enabled` - (Optional) Boolean to enable / disable `stickiness`. Default is `true`

~> **NOTE:** To help facilitate the authoring of modules that support target groups of any protocol, you can define `stickiness` regardless of the protocol chosen. However, for `TCP` target groups, `enabled` must be `false`.

Health Check Blocks (`health_check`):

~> **Note:** The Health Check parameters you can set vary by the `protocol` of
the Target Group. Many parameters cannot be set to custom values for `network`
load balancers at this time. See
http://docs.aws.amazon.com/elasticloadbalancing/latest/APIReference/API_CreateTargetGroup.html
for a complete reference.

* `interval` - (Optional) The approximate amount of time, in seconds, between health checks of an individual target. Minimum value 5 seconds, Maximum value 300 seconds. Default 30 seconds.
* `path` - (Required for HTTP/HTTPS ALB) The destination for the health check request. Applies to Application Load Balancers only (HTTP/HTTPS), not Network Load Balancers (TCP).
* `port` - (Optional) The port to use to connect with the target. Valid values are either ports 1-65536, or `traffic-port`. Defaults to `traffic-port`.
* `protocol` - (Optional) The protocol to use to connect with the target. Defaults to `HTTP`.
* `timeout` - (Optional) The amount of time, in seconds, during which no response means a failed health check. For Application Load Balancers, the range is 2 to 60 seconds and the default is 5 seconds. For Network Load Balancers, you cannot set a custom value, and the default is 10 seconds for TCP and HTTPS health checks and 6 seconds for HTTP health checks.
* `healthy_threshold` - (Optional) The number of consecutive health checks successes required before considering an unhealthy target healthy. Defaults to 3.
<<<<<<< HEAD
* `unhealthy_threshold` - (Optional) The number of consecutive health check failures required before considering the target unhealthy. Defaults to 3.
* `matcher` (Required for HTTP/HTTPS ALB) The HTTP codes to use when checking for a successful response from a target. You can specify multiple values (for example, "200,202") or a range of values (for example, "200-299"). Applies to Application Load Balancers only (HTTP/HTTPS), not Network Load Balancers (TCP).   
=======
* `unhealthy_threshold` - (Optional) The number of consecutive health check failures required before considering the target unhealthy . For Network Load Balancers, this value must be the same as the `healthy_threshold`. Defaults to 3.
* `matcher` (Optional, only supported on Application Load Balancers): The HTTP codes to use when checking for a successful response from a target. You can specify multiple values (for example, "200,202") or a range of values (for example, "200-299").
>>>>>>> ef849f6e

## Attributes Reference

The following attributes are exported in addition to the arguments listed above:

* `id` - The ARN of the Target Group (matches `arn`)
* `arn` - The ARN of the Target Group (matches `id`)
* `arn_suffix` - The ARN suffix for use with CloudWatch Metrics.
* `name` - The name of the Target Group

## Import

Target Groups can be imported using their ARN, e.g.

```
$ terraform import aws_lb_target_group.app_front_end arn:aws:elasticloadbalancing:us-west-2:187416307283:targetgroup/app-front-end/20cfe21448b66314
```<|MERGE_RESOLUTION|>--- conflicted
+++ resolved
@@ -70,13 +70,8 @@
 * `protocol` - (Optional) The protocol to use to connect with the target. Defaults to `HTTP`.
 * `timeout` - (Optional) The amount of time, in seconds, during which no response means a failed health check. For Application Load Balancers, the range is 2 to 60 seconds and the default is 5 seconds. For Network Load Balancers, you cannot set a custom value, and the default is 10 seconds for TCP and HTTPS health checks and 6 seconds for HTTP health checks.
 * `healthy_threshold` - (Optional) The number of consecutive health checks successes required before considering an unhealthy target healthy. Defaults to 3.
-<<<<<<< HEAD
-* `unhealthy_threshold` - (Optional) The number of consecutive health check failures required before considering the target unhealthy. Defaults to 3.
+* `unhealthy_threshold` - (Optional) The number of consecutive health check failures required before considering the target unhealthy . For Network Load Balancers, this value must be the same as the `healthy_threshold`. Defaults to 3.
 * `matcher` (Required for HTTP/HTTPS ALB) The HTTP codes to use when checking for a successful response from a target. You can specify multiple values (for example, "200,202") or a range of values (for example, "200-299"). Applies to Application Load Balancers only (HTTP/HTTPS), not Network Load Balancers (TCP).   
-=======
-* `unhealthy_threshold` - (Optional) The number of consecutive health check failures required before considering the target unhealthy . For Network Load Balancers, this value must be the same as the `healthy_threshold`. Defaults to 3.
-* `matcher` (Optional, only supported on Application Load Balancers): The HTTP codes to use when checking for a successful response from a target. You can specify multiple values (for example, "200,202") or a range of values (for example, "200-299").
->>>>>>> ef849f6e
 
 ## Attributes Reference
 
