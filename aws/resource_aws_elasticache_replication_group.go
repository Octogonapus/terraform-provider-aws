--- conflicted
+++ resolved
@@ -855,16 +855,8 @@
 	}
 
 	_, err = waiter.ReplicationGroupAvailable(conn, aws.StringValue(input.ReplicationGroupId), timeout)
-<<<<<<< HEAD
-	return err
-=======
 	if err != nil {
 		return fmt.Errorf("error waiting for modification: %w", err)
 	}
 	return nil
-}
-
-func formatReplicationGroupClusterID(replicationGroupID string, clusterID int) string {
-	return fmt.Sprintf("%s-%03d", replicationGroupID, clusterID)
->>>>>>> 5800943c
 }