package ec2

import (
	"context"
	"errors"
	"fmt"
	"log"
	"regexp"
	"strconv"
	"time"

	"github.com/aws/aws-sdk-go/aws"
	"github.com/aws/aws-sdk-go/aws/arn"
	"github.com/aws/aws-sdk-go/service/ec2"
	"github.com/hashicorp/aws-sdk-go-base/v2/awsv1shim/v2/tfawserr"
	"github.com/hashicorp/terraform-plugin-sdk/v2/diag"
	"github.com/hashicorp/terraform-plugin-sdk/v2/helper/customdiff"
	"github.com/hashicorp/terraform-plugin-sdk/v2/helper/schema"
	"github.com/hashicorp/terraform-plugin-sdk/v2/helper/validation"
	"github.com/hashicorp/terraform-provider-aws/internal/conns"
	"github.com/hashicorp/terraform-provider-aws/internal/errs/sdkdiag"
	tftags "github.com/hashicorp/terraform-provider-aws/internal/tags"
	"github.com/hashicorp/terraform-provider-aws/internal/tfresource"
	"github.com/hashicorp/terraform-provider-aws/internal/verify"
)

func ResourceFleet() *schema.Resource {
	return &schema.Resource{
		CreateWithoutTimeout: resourceFleetCreate,
		ReadWithoutTimeout:   resourceFleetRead,
		UpdateWithoutTimeout: resourceFleetUpdate,
		DeleteWithoutTimeout: resourceFleetDelete,

		Importer: &schema.ResourceImporter{
			StateContext: schema.ImportStatePassthroughContext,
		},

		Timeouts: &schema.ResourceTimeout{
			Create: schema.DefaultTimeout(10 * time.Minute),
			Delete: schema.DefaultTimeout(10 * time.Minute),
			Update: schema.DefaultTimeout(10 * time.Minute),
		},
		CustomizeDiff: customdiff.All(
			resourceFleetCustomizeDiff,
			verify.SetTagsDiff,
		),
		Schema: map[string]*schema.Schema{
			"arn": {
				Type:     schema.TypeString,
				Computed: true,
			},
			"context": {
				Type:     schema.TypeString,
				Optional: true,
			},
			"excess_capacity_termination_policy": {
				Type:         schema.TypeString,
				Optional:     true,
				Default:      ec2.FleetExcessCapacityTerminationPolicyTermination,
				ValidateFunc: validation.StringInSlice(ec2.FleetExcessCapacityTerminationPolicy_Values(), false),
				DiffSuppressFunc: func(k, old, new string, d *schema.ResourceData) bool {
					return d.Get("type") != "maintain"
				},
				DiffSuppressOnRefresh: true,
			},
			"fleet_instance_set": {
				Type:     schema.TypeList,
				Optional: true,
				Computed: true,
				Elem: &schema.Resource{
					Schema: map[string]*schema.Schema{
						"instance_ids": {
							Type:     schema.TypeList,
							Optional: true,
							Computed: true,
							Elem: &schema.Schema{
								Type: schema.TypeString,
							},
						},
						"instance_type": {
							Type:     schema.TypeString,
							Optional: true,
							Computed: true,
						},
						"lifecycle": {
							Type:     schema.TypeString,
							Optional: true,
							Computed: true,
						},
						"platform": {
							Type:     schema.TypeString,
							Optional: true,
							Computed: true,
						},
					},
				},
			},
			"fleet_state": {
				Type:     schema.TypeString,
				Optional: true,
				Computed: true,
			},
			"fulfilled_capacity": {
				Type:     schema.TypeFloat,
				Optional: true,
				Computed: true,
			},
			"fulfilled_on_demand_capacity": {
				Type:     schema.TypeFloat,
				Optional: true,
				Computed: true,
			},
			"launch_template_config": {
				Type:     schema.TypeList,
				Required: true,
				MinItems: 0,
				MaxItems: 50,
				Elem: &schema.Resource{
					Schema: map[string]*schema.Schema{
						"launch_template_specification": {
							Type:     schema.TypeList,
							Optional: true,
							MinItems: 1,
							MaxItems: 1,
							Elem: &schema.Resource{
								Schema: map[string]*schema.Schema{
									"launch_template_id": {
										Type:     schema.TypeString,
										Optional: true,
									},
									"launch_template_name": {
										Type:     schema.TypeString,
										Optional: true,
										ValidateFunc: validation.Any(
											validation.StringLenBetween(3, 128),
											validation.StringMatch(regexp.MustCompile(`[a-zA-Z0-9\(\)\.\-/_]+`), "must begin with a letter and contain only alphanumeric, underscore, period, or hyphen characters"),
										),
									},
									"version": {
										Type:     schema.TypeString,
										Required: true,
									},
								},
							},
						},
						"override": {
							Type:     schema.TypeList,
							Optional: true,
							MaxItems: 300,
							Elem: &schema.Resource{
								Schema: map[string]*schema.Schema{
									"availability_zone": {
										Type:     schema.TypeString,
										Optional: true,
									},
									// Pending AWS to provide this attribute back in the `Describe` call
									// "image_id": {
									// 	Type:     schema.TypeString,
									// 	Optional: true,
									// },
									"instance_requirements": {
										Type:     schema.TypeList,
										Optional: true,
										MaxItems: 1,
										Elem: &schema.Resource{
											Schema: map[string]*schema.Schema{
												"accelerator_count": {
													Type:     schema.TypeList,
													Optional: true,
													MaxItems: 1,
													Elem: &schema.Resource{
														Schema: map[string]*schema.Schema{
															"max": {
																Type:         schema.TypeInt,
																Optional:     true,
																ValidateFunc: validation.IntAtLeast(0),
															},
															"min": {
																Type:         schema.TypeInt,
																Optional:     true,
																ValidateFunc: validation.IntAtLeast(1),
															},
														},
													},
												},
												"accelerator_manufacturers": {
													Type:     schema.TypeSet,
													Optional: true,
													Elem: &schema.Schema{
														Type:         schema.TypeString,
														ValidateFunc: validation.StringInSlice(ec2.AcceleratorManufacturer_Values(), false),
													},
												},
												"accelerator_names": {
													Type:     schema.TypeSet,
													Optional: true,
													Elem: &schema.Schema{
														Type:         schema.TypeString,
														ValidateFunc: validation.StringInSlice(ec2.AcceleratorName_Values(), false),
													},
												},
												"accelerator_total_memory_mib": {
													Type:     schema.TypeList,
													Optional: true,
													MaxItems: 1,
													Elem: &schema.Resource{
														Schema: map[string]*schema.Schema{
															"max": {
																Type:         schema.TypeInt,
																Optional:     true,
																ValidateFunc: validation.IntAtLeast(1),
															},
															"min": {
																Type:         schema.TypeInt,
																Optional:     true,
																ValidateFunc: validation.IntAtLeast(1),
															},
														},
													},
												},
												"accelerator_types": {
													Type:     schema.TypeSet,
													Optional: true,
													Elem: &schema.Schema{
														Type:         schema.TypeString,
														ValidateFunc: validation.StringInSlice(ec2.AcceleratorType_Values(), false),
													},
												},
												"allowed_instance_types": {
													Type:     schema.TypeSet,
													Optional: true,
<<<<<<< HEAD
													MinItems: 0,
													MaxItems: 400,
													Elem: &schema.Schema{
														Type: schema.TypeString,
														ValidateFunc: validation.Any(
															validation.StringMatch(regexp.MustCompile(`[a-zA-Z0-9\(\)\.\-/_]+`), "must begin with a letter and contain only alphanumeric, period, wildcard, or hyphen characters"),
															validation.StringLenBetween(1, 30),
														),
													},
=======
													MaxItems: 400,
													Elem:     &schema.Schema{Type: schema.TypeString},
>>>>>>> 4606217a
												},
												"bare_metal": {
													Type:         schema.TypeString,
													Optional:     true,
													ValidateFunc: validation.StringInSlice(ec2.BareMetal_Values(), false),
												},
												"baseline_ebs_bandwidth_mbps": {
													Type:     schema.TypeList,
													Optional: true,
													MaxItems: 1,
													Elem: &schema.Resource{
														Schema: map[string]*schema.Schema{
															"max": {
																Type:         schema.TypeInt,
																Optional:     true,
																ValidateFunc: validation.IntAtLeast(1),
															},
															"min": {
																Type:         schema.TypeInt,
																Optional:     true,
																ValidateFunc: validation.IntAtLeast(1),
															},
														},
													},
												},
												"burstable_performance": {
													Type:         schema.TypeString,
													Optional:     true,
													ValidateFunc: validation.StringInSlice(ec2.BurstablePerformance_Values(), false),
												},
												"cpu_manufacturers": {
													Type:     schema.TypeSet,
													Optional: true,
													Elem: &schema.Schema{
														Type:         schema.TypeString,
														ValidateFunc: validation.StringInSlice(ec2.CpuManufacturer_Values(), false),
													},
												},
												"excluded_instance_types": {
													Type:     schema.TypeSet,
													Optional: true,
													MinItems: 0,
													MaxItems: 400,
													Elem: &schema.Schema{
														Type: schema.TypeString,
														ValidateFunc: validation.Any(
															validation.StringMatch(regexp.MustCompile(`[a-zA-Z0-9\(\)\.\-/_]+`), "must begin with a letter and contain only alphanumeric, period, wildcard, or hyphen characters"),
															validation.StringLenBetween(1, 30),
														),
													},
												},
												"instance_generations": {
													Type:     schema.TypeSet,
													Optional: true,
													Elem: &schema.Schema{
														Type:         schema.TypeString,
														ValidateFunc: validation.StringInSlice(ec2.InstanceGeneration_Values(), false),
													},
												},
												"local_storage": {
													Type:         schema.TypeString,
													Optional:     true,
													ValidateFunc: validation.StringInSlice(ec2.LocalStorage_Values(), false),
												},
												"local_storage_types": {
													Type:     schema.TypeSet,
													Optional: true,
													Elem: &schema.Schema{
														Type:         schema.TypeString,
														ValidateFunc: validation.StringInSlice(ec2.LocalStorageType_Values(), false),
													},
												},
												"memory_gib_per_vcpu": {
													Type:     schema.TypeList,
													Optional: true,
													MaxItems: 1,
													Elem: &schema.Resource{
														Schema: map[string]*schema.Schema{
															"max": {
																Type:         schema.TypeFloat,
																Optional:     true,
																ValidateFunc: verify.FloatGreaterThan(0.0),
															},
															"min": {
																Type:         schema.TypeFloat,
																Optional:     true,
																ValidateFunc: verify.FloatGreaterThan(0.0),
															},
														},
													},
												},
												"memory_mib": {
													Type:     schema.TypeList,
													Required: true,
													MaxItems: 1,
													Elem: &schema.Resource{
														Schema: map[string]*schema.Schema{
															"max": {
																Type:         schema.TypeInt,
																Optional:     true,
																ValidateFunc: validation.IntAtLeast(1),
															},
															"min": {
																Type:         schema.TypeInt,
																Required:     true,
																ValidateFunc: validation.IntAtLeast(1),
															},
														},
													},
												},
												"network_bandwidth_gbps": {
													Type:     schema.TypeList,
													Optional: true,
													MaxItems: 1,
													Elem: &schema.Resource{
														Schema: map[string]*schema.Schema{
															"max": {
																Type:         schema.TypeFloat,
																Optional:     true,
																ValidateFunc: verify.FloatGreaterThan(0.0),
															},
															"min": {
																Type:         schema.TypeFloat,
																Optional:     true,
																ValidateFunc: verify.FloatGreaterThan(0.0),
															},
														},
													},
												},
												"network_interface_count": {
													Type:     schema.TypeList,
													Optional: true,
													MaxItems: 1,
													Elem: &schema.Resource{
														Schema: map[string]*schema.Schema{
															"max": {
																Type:         schema.TypeInt,
																Optional:     true,
																ValidateFunc: validation.IntAtLeast(1),
															},
															"min": {
																Type:         schema.TypeInt,
																Optional:     true,
																ValidateFunc: validation.IntAtLeast(1),
															},
														},
													},
												},
												"on_demand_max_price_percentage_over_lowest_price": {
													Type:         schema.TypeInt,
													Optional:     true,
													ValidateFunc: validation.IntAtLeast(1),
												},
												"require_hibernate_support": {
													Type:     schema.TypeBool,
													Optional: true,
												},
												"spot_max_price_percentage_over_lowest_price": {
													Type:         schema.TypeInt,
													Optional:     true,
													ValidateFunc: validation.IntAtLeast(1),
												},
												"total_local_storage_gb": {
													Type:     schema.TypeList,
													Optional: true,
													MaxItems: 1,
													Elem: &schema.Resource{
														Schema: map[string]*schema.Schema{
															"max": {
																Type:         schema.TypeFloat,
																Optional:     true,
																ValidateFunc: verify.FloatGreaterThan(0.0),
															},
															"min": {
																Type:         schema.TypeFloat,
																Optional:     true,
																ValidateFunc: verify.FloatGreaterThan(0.0),
															},
														},
													},
												},
												"vcpu_count": {
													Type:     schema.TypeList,
													Required: true,
													MaxItems: 1,
													Elem: &schema.Resource{
														Schema: map[string]*schema.Schema{
															"max": {
																Type:         schema.TypeInt,
																Optional:     true,
																ValidateFunc: validation.IntAtLeast(1),
															},
															"min": {
																Type:         schema.TypeInt,
																Required:     true,
																ValidateFunc: validation.IntAtLeast(1),
															},
														},
													},
												},
											},
										},
									},
									"instance_type": {
										Type:     schema.TypeString,
										Optional: true,
									},
									"max_price": {
										Type:     schema.TypeString,
										Optional: true,
									},
									// Pending AWS to provide this attribute back in the `Describe` call
									// "placement": {
									// 	Type:     schema.TypeList,
									// 	Optional: true,
									// 	MaxItems: 1,
									// 	Elem: &schema.Resource{
									// 		Schema: map[string]*schema.Schema{
									// 			"group_name": {
									// 				Type:     schema.TypeString,
									// 				Optional: true,
									// 			},
									// 		},
									// 	},
									// },
									"priority": {
										Type:     schema.TypeFloat,
										Optional: true,
									},
									"subnet_id": {
										Type:     schema.TypeString,
										Optional: true,
									},
									"weighted_capacity": {
										Type:     schema.TypeFloat,
										Optional: true,
									},
								},
							},
						},
					},
				},
			},
			"on_demand_options": {
				Type:             schema.TypeList,
				Optional:         true,
				MaxItems:         1,
				ForceNew:         true,
				DiffSuppressFunc: verify.SuppressMissingOptionalConfigurationBlock,
				Elem: &schema.Resource{
					Schema: map[string]*schema.Schema{
						"allocation_strategy": {
							Type:         schema.TypeString,
							Optional:     true,
							ForceNew:     true,
							Default:      FleetOnDemandAllocationStrategyLowestPrice,
							ValidateFunc: validation.StringInSlice(FleetOnDemandAllocationStrategy_Values(), false),
						},
						// Pending AWS to provide this attribute back in the `Describe` call
						// "capacity_reservation_options": {
						// 	Type:     schema.TypeList,
						// 	Optional: true,
						// 	MaxItems: 1,
						// 	Elem: &schema.Resource{
						// 		Schema: map[string]*schema.Schema{
						// 			"usage_strategy": {
						// 				Type:         schema.TypeString,
						// 				Optional:     true,
						// 				ValidateFunc: validation.StringInSlice(ec2.FleetCapacityReservationUsageStrategy_Values(), false),
						// 			},
						// 		},
						// 	},
						// },
						"max_total_price": {
							Type:     schema.TypeString,
							Optional: true,
						},
						"min_target_capacity": {
							Type:     schema.TypeInt,
							Optional: true,
						},
						"single_availability_zone": {
							Type:     schema.TypeBool,
							Optional: true,
						},
						"single_instance_type": {
							Type:     schema.TypeBool,
							Optional: true,
						},
					},
				},
			},
			"replace_unhealthy_instances": {
				Type:     schema.TypeBool,
				Optional: true,
				ForceNew: true,
			},
			"spot_options": {
				Type:             schema.TypeList,
				Optional:         true,
				MaxItems:         1,
				ForceNew:         true,
				DiffSuppressFunc: verify.SuppressMissingOptionalConfigurationBlock,
				Elem: &schema.Resource{
					Schema: map[string]*schema.Schema{
						"allocation_strategy": {
							Type:         schema.TypeString,
							Optional:     true,
							ForceNew:     true,
							Default:      SpotAllocationStrategyLowestPrice,
							ValidateFunc: validation.StringInSlice(SpotAllocationStrategy_Values(), false),
						},
						"instance_interruption_behavior": {
							Type:         schema.TypeString,
							Optional:     true,
							ForceNew:     true,
							Default:      ec2.SpotInstanceInterruptionBehaviorTerminate,
							ValidateFunc: validation.StringInSlice(ec2.SpotInstanceInterruptionBehavior_Values(), false),
						},
						"instance_pools_to_use_count": {
							Type:         schema.TypeInt,
							Optional:     true,
							ForceNew:     true,
							Default:      1,
							ValidateFunc: validation.IntAtLeast(1),
						},
						"maintenance_strategies": {
							Type:             schema.TypeList,
							Optional:         true,
							MaxItems:         1,
							DiffSuppressFunc: verify.SuppressMissingOptionalConfigurationBlock,
							Elem: &schema.Resource{
								Schema: map[string]*schema.Schema{
									"capacity_rebalance": {
										Type:             schema.TypeList,
										Optional:         true,
										MaxItems:         1,
										DiffSuppressFunc: verify.SuppressMissingOptionalConfigurationBlock,
										Elem: &schema.Resource{
											Schema: map[string]*schema.Schema{
												"replacement_strategy": {
													Type:         schema.TypeString,
													Optional:     true,
													ForceNew:     true,
													ValidateFunc: validation.StringInSlice(ec2.FleetReplacementStrategy_Values(), false),
												},
												"termination_delay": {
													Type:         schema.TypeInt,
													Optional:     true,
													ValidateFunc: validation.IntBetween(120, 7200),
												},
											},
										},
									},
								},
							},
						},
					},
				},
			},
			"tags":     tftags.TagsSchema(),
			"tags_all": tftags.TagsSchemaComputed(),
			"target_capacity_specification": {
				Type:     schema.TypeList,
				Required: true,
				MinItems: 1,
				MaxItems: 1,
				Elem: &schema.Resource{
					Schema: map[string]*schema.Schema{
						"default_target_capacity_type": {
							Type:         schema.TypeString,
							Required:     true,
							ForceNew:     true,
							ValidateFunc: validation.StringInSlice(ec2.DefaultTargetCapacityType_Values(), false),
						},
						"on_demand_target_capacity": {
							Type:     schema.TypeInt,
							Optional: true,
							ForceNew: true,
							DiffSuppressFunc: func(k, old, new string, d *schema.ResourceData) bool {
								// Show difference for new resources
								if d.Id() == "" {
									return false
								}
								// Show difference if value is configured
								if new != "0" {
									return false
								}
								// Show difference if existing state reflects different default type
								defaultTargetCapacityTypeO, _ := d.GetChange("target_capacity_specification.0.default_target_capacity_type")
								if defaultTargetCapacityTypeO.(string) != ec2.DefaultTargetCapacityTypeOnDemand {
									return false
								}
								// Show difference if existing state reflects different total capacity
								oldInt, err := strconv.Atoi(old)
								if err != nil {
									log.Printf("[WARN] %s DiffSuppressFunc error converting %s to integer: %s", k, old, err)
									return false
								}
								totalTargetCapacityO, _ := d.GetChange("target_capacity_specification.0.total_target_capacity")
								return oldInt == totalTargetCapacityO.(int)
							},
						},
						"spot_target_capacity": {
							Type:     schema.TypeInt,
							Optional: true,
							ForceNew: true,
							DiffSuppressFunc: func(k, old, new string, d *schema.ResourceData) bool {
								// Show difference for new resources
								if d.Id() == "" {
									return false
								}
								// Show difference if value is configured
								if new != "0" {
									return false
								}
								// Show difference if existing state reflects different default type
								defaultTargetCapacityTypeO, _ := d.GetChange("target_capacity_specification.0.default_target_capacity_type")
								if defaultTargetCapacityTypeO.(string) != ec2.DefaultTargetCapacityTypeSpot {
									return false
								}
								// Show difference if existing state reflects different total capacity
								oldInt, err := strconv.Atoi(old)
								if err != nil {
									log.Printf("[WARN] %s DiffSuppressFunc error converting %s to integer: %s", k, old, err)
									return false
								}
								totalTargetCapacityO, _ := d.GetChange("target_capacity_specification.0.total_target_capacity")
								return oldInt == totalTargetCapacityO.(int)
							},
						},
						"target_capacity_unit_type": {
							Type:         schema.TypeString,
							Optional:     true,
							ForceNew:     true,
							ValidateFunc: validation.StringInSlice(ec2.TargetCapacityUnitType_Values(), false),
						},
						"total_target_capacity": {
							Type:     schema.TypeInt,
							Required: true,
						},
					},
				},
			},
			"terminate_instances": {
				Type:     schema.TypeBool,
				Optional: true,
				Default:  false,
			},
			"terminate_instances_with_expiration": {
				Type:     schema.TypeBool,
				Optional: true,
				ForceNew: true,
			},
			"type": {
				Type:         schema.TypeString,
				Optional:     true,
				ForceNew:     true,
				Default:      ec2.FleetTypeMaintain,
				ValidateFunc: validation.StringInSlice(ec2.FleetType_Values(), false),
			},
			"valid_from": {
				Type:         schema.TypeString,
				Optional:     true,
				ForceNew:     true,
				ValidateFunc: validation.IsRFC3339Time,
			},
			"valid_until": {
				Type:         schema.TypeString,
				Optional:     true,
				ForceNew:     true,
				ValidateFunc: validation.IsRFC3339Time,
			},
		},
	}
}

func resourceFleetCreate(ctx context.Context, d *schema.ResourceData, meta interface{}) diag.Diagnostics {
	var diags diag.Diagnostics
	conn := meta.(*conns.AWSClient).EC2Conn()
	defaultTagsConfig := meta.(*conns.AWSClient).DefaultTagsConfig
	tags := defaultTagsConfig.MergeTags(tftags.New(ctx, d.Get("tags").(map[string]interface{})))

	fleetType := d.Get("type").(string)
	input := &ec2.CreateFleetInput{
		LaunchTemplateConfigs:       expandFleetLaunchTemplateConfigRequests(d.Get("launch_template_config").([]interface{})),
		TargetCapacitySpecification: expandTargetCapacitySpecificationRequest(d.Get("target_capacity_specification").([]interface{})[0].(map[string]interface{})),
		TagSpecifications:           tagSpecificationsFromKeyValueTags(tags, ec2.ResourceTypeFleet),
		Type:                        aws.String(fleetType),
	}

	if v, ok := d.GetOk("context"); ok {
		input.Context = aws.String(v.(string))
	}

	// this argument is only valid for fleet_type of `maintain`, but was defaulted in the schema above, hence the extra check
	if v, ok := d.GetOk("excess_capacity_termination_policy"); ok && v != "" && fleetType == "maintain" {
		input.ExcessCapacityTerminationPolicy = aws.String(v.(string))
	}

	if v, ok := d.GetOk("on_demand_options"); ok && len(v.([]interface{})) > 0 && v.([]interface{})[0] != nil {
		input.OnDemandOptions = expandOnDemandOptionsRequest(v.([]interface{})[0].(map[string]interface{}))
	}

	if v, ok := d.GetOk("replace_unhealthy_instances"); ok {
		input.ReplaceUnhealthyInstances = aws.Bool(v.(bool))
	}

	if v, ok := d.GetOk("spot_options"); ok && len(v.([]interface{})) > 0 && v.([]interface{})[0] != nil {
		input.SpotOptions = expandSpotOptionsRequest(v.([]interface{})[0].(map[string]interface{}))
	}

	if v, ok := d.GetOk("terminate_instances_with_expiration"); ok {
		input.TerminateInstancesWithExpiration = aws.Bool(v.(bool))
	}

	if v, ok := d.GetOk("valid_from"); ok {
		validFrom, err := time.Parse(time.RFC3339, v.(string))
		if err != nil {
			return sdkdiag.AppendErrorf(diags, "creating EC2 Fleet: %s", err)
		}
		input.ValidFrom = aws.Time(validFrom)
	}

	if v, ok := d.GetOk("valid_until"); ok {
		validUntil, err := time.Parse(time.RFC3339, v.(string))
		if err != nil {
			return sdkdiag.AppendErrorf(diags, "creating EC2 Fleet: %s", err)
		}
		input.ValidUntil = aws.Time(validUntil)
	}

	log.Printf("[DEBUG] Creating EC2 Fleet: %s", input)
	output, err := conn.CreateFleetWithContext(ctx, input)

	if err != nil {
		return sdkdiag.AppendErrorf(diags, "creating EC2 Fleet: %s", err)
	}

	d.SetId(aws.StringValue(output.FleetId))

	// If a request type is fulfilled immediately, we can miss the transition from active to deleted.
	// Instead of an error here, allow the Read function to trigger recreation.
	if input.ValidFrom == nil {
		targetStates := []string{ec2.FleetStateCodeActive}
		if fleetType == ec2.FleetTypeRequest {
			targetStates = append(targetStates, ec2.FleetStateCodeDeleted, ec2.FleetStateCodeDeletedRunning, ec2.FleetStateCodeDeletedTerminating)
		}

		if _, err := WaitFleet(ctx, conn, d.Id(), []string{ec2.FleetStateCodeSubmitted}, targetStates, d.Timeout(schema.TimeoutCreate), 0); err != nil {
			return sdkdiag.AppendErrorf(diags, "waiting for EC2 Fleet (%s) create: %s", d.Id(), err)
		}
	}

	return append(diags, resourceFleetRead(ctx, d, meta)...)
}

func resourceFleetRead(ctx context.Context, d *schema.ResourceData, meta interface{}) diag.Diagnostics {
	var diags diag.Diagnostics
	conn := meta.(*conns.AWSClient).EC2Conn()
	defaultTagsConfig := meta.(*conns.AWSClient).DefaultTagsConfig
	ignoreTagsConfig := meta.(*conns.AWSClient).IgnoreTagsConfig

	fleet, err := FindFleetByID(ctx, conn, d.Id())

	if !d.IsNewResource() && tfresource.NotFound(err) {
		log.Printf("[WARN] EC2 Fleet %s not found, removing from state", d.Id())
		d.SetId("")
		return diags
	}

	if err != nil {
		return sdkdiag.AppendErrorf(diags, "reading EC2 Fleet (%s): %s", d.Id(), err)
	}
	arn := arn.ARN{
		Partition: meta.(*conns.AWSClient).Partition,
		Service:   ec2.ServiceName,
		Region:    meta.(*conns.AWSClient).Region,
		AccountID: meta.(*conns.AWSClient).AccountID,
		Resource:  fmt.Sprintf("fleet/%s", d.Id()),
	}.String()
	d.Set("arn", arn)
	d.Set("context", fleet.Context)
	d.Set("excess_capacity_termination_policy", fleet.ExcessCapacityTerminationPolicy)
	if fleet.Instances != nil {
		if err := d.Set("fleet_instance_set", flattenFleetInstanceSet(fleet.Instances)); err != nil {
			return sdkdiag.AppendErrorf(diags, "creating EC2 Fleet: %s", err)
		}
	}
	d.Set("fleet_state", fleet.FleetState)
	d.Set("fulfilled_capacity", fleet.FulfilledCapacity)
	d.Set("fulfilled_on_demand_capacity", fleet.FulfilledOnDemandCapacity)
	if err := d.Set("launch_template_config", flattenFleetLaunchTemplateConfigs(fleet.LaunchTemplateConfigs)); err != nil {
		return sdkdiag.AppendErrorf(diags, "setting launch_template_config: %s", err)
	}
	if fleet.OnDemandOptions != nil {
		if err := d.Set("on_demand_options", []interface{}{flattenOnDemandOptions(fleet.OnDemandOptions)}); err != nil {
			return sdkdiag.AppendErrorf(diags, "setting on_demand_options: %s", err)
		}
	} else {
		d.Set("on_demand_options", nil)
	}
	d.Set("replace_unhealthy_instances", fleet.ReplaceUnhealthyInstances)
	if fleet.SpotOptions != nil {
		if err := d.Set("spot_options", []interface{}{flattenSpotOptions(fleet.SpotOptions)}); err != nil {
			return sdkdiag.AppendErrorf(diags, "setting spot_options: %s", err)
		}
	} else {
		d.Set("spot_options", nil)
	}
	if fleet.TargetCapacitySpecification != nil {
		if err := d.Set("target_capacity_specification", []interface{}{flattenTargetCapacitySpecification(fleet.TargetCapacitySpecification)}); err != nil {
			return sdkdiag.AppendErrorf(diags, "setting target_capacity_specification: %s", err)
		}
	} else {
		d.Set("target_capacity_specification", nil)
	}
	d.Set("terminate_instances_with_expiration", fleet.TerminateInstancesWithExpiration)
	d.Set("type", fleet.Type)

<<<<<<< HEAD
	if fleet.ValidFrom != nil && aws.TimeValue(fleet.ValidFrom).Format(time.RFC3339) != "1970-01-01T00:00:00Z" {
		d.Set("valid_from",
			aws.TimeValue(fleet.ValidFrom).Format(time.RFC3339))
	}

	if fleet.ValidUntil != nil && aws.TimeValue(fleet.ValidUntil).Format(time.RFC3339) != "1970-01-01T00:00:00Z" {
		d.Set("valid_until",
			aws.TimeValue(fleet.ValidUntil).Format(time.RFC3339))
	}

	tags := KeyValueTags(fleet.Tags).IgnoreAWS().IgnoreConfig(ignoreTagsConfig)
=======
	tags := KeyValueTags(ctx, fleet.Tags).IgnoreAWS().IgnoreConfig(ignoreTagsConfig)
>>>>>>> 4606217a

	//lintignore:AWSR002
	if err := d.Set("tags", tags.RemoveDefaultConfig(defaultTagsConfig).Map()); err != nil {
		return sdkdiag.AppendErrorf(diags, "setting tags: %s", err)
	}

	if err := d.Set("tags_all", tags.Map()); err != nil {
		return sdkdiag.AppendErrorf(diags, "setting tags_all: %s", err)
	}

	return diags
}

func resourceFleetUpdate(ctx context.Context, d *schema.ResourceData, meta interface{}) diag.Diagnostics {
	var diags diag.Diagnostics
	conn := meta.(*conns.AWSClient).EC2Conn()

	if d.HasChangesExcept("tags", "tags_all") {
		input := &ec2.ModifyFleetInput{
			FleetId: aws.String(d.Id()),
		}

		if v, ok := d.GetOk("context"); ok {
			input.Context = aws.String(v.(string))
		}
		// this argument is only valid for fleet_type of `maintain`, but was defaulted in the schema above, hence the extra check
		if v, ok := d.GetOk("excess_capacity_termination_policy"); ok && v != "" && d.Get("type") == "maintain" {
			input.ExcessCapacityTerminationPolicy = aws.String(v.(string))
		}

		input.LaunchTemplateConfigs = expandFleetLaunchTemplateConfigRequests(d.Get("launch_template_config").([]interface{}))

		// InvalidTargetCapacitySpecification: Currently we only support total target capacity modification.
		// TargetCapacitySpecification: expandEc2TargetCapacitySpecificationRequest(d.Get("target_capacity_specification").([]interface{})),
		input.TargetCapacitySpecification = &ec2.TargetCapacitySpecificationRequest{
			TotalTargetCapacity: aws.Int64(int64(d.Get("target_capacity_specification.0.total_target_capacity").(int))),
		}

		log.Printf("[DEBUG] Modifying EC2 Fleet: %s", input)
		_, err := conn.ModifyFleetWithContext(ctx, input)

		if err != nil {
			return sdkdiag.AppendErrorf(diags, "modifying EC2 Fleet (%s): %s", d.Id(), err)
		}

		if _, err := WaitFleet(ctx, conn, d.Id(), []string{ec2.FleetStateCodeModifying}, []string{ec2.FleetStateCodeActive}, d.Timeout(schema.TimeoutUpdate), 0); err != nil {
			return sdkdiag.AppendErrorf(diags, "waiting for EC2 Fleet (%s) update: %s", d.Id(), err)
		}
	}

	if d.HasChange("tags_all") {
		o, n := d.GetChange("tags_all")

		if err := UpdateTags(ctx, conn, d.Id(), o, n); err != nil {
			return sdkdiag.AppendErrorf(diags, "updating EC2 Fleet (%s) tags: %s", d.Id(), err)
		}
	}

	return append(diags, resourceFleetRead(ctx, d, meta)...)
}

func resourceFleetDelete(ctx context.Context, d *schema.ResourceData, meta interface{}) diag.Diagnostics {
	var diags diag.Diagnostics
	conn := meta.(*conns.AWSClient).EC2Conn()

	log.Printf("[DEBUG] Deleting EC2 Fleet: %s", d.Id())
	output, err := conn.DeleteFleetsWithContext(ctx, &ec2.DeleteFleetsInput{
		FleetIds:           aws.StringSlice([]string{d.Id()}),
		TerminateInstances: aws.Bool(d.Get("terminate_instances").(bool)),
	})

	if err == nil && output != nil {
		err = DeleteFleetsError(output.UnsuccessfulFleetDeletions)
	}

	if tfawserr.ErrCodeEquals(err, errCodeInvalidFleetIdNotFound) {
		return diags
	}

	if err != nil {
		return sdkdiag.AppendErrorf(diags, "deleting EC2 Fleet (%s): %s", d.Id(), err)
	}

	// limiting waiter to non-instant fleet types.
	// `instant` fleet state is eventually consistent and can take 48 hours to update
	if d.Get("type") != "instant" {
		delay := 0 * time.Second
		pendingStates := []string{ec2.FleetStateCodeActive}
		targetStates := []string{ec2.FleetStateCodeDeleted}
		if d.Get("terminate_instances").(bool) {
			pendingStates = append(pendingStates, ec2.FleetStateCodeDeletedTerminating)
			delay = 5 * time.Minute
		} else {
			targetStates = append(targetStates, ec2.FleetStateCodeDeletedRunning)
		}

		if _, err := WaitFleet(ctx, conn, d.Id(), pendingStates, targetStates, d.Timeout(schema.TimeoutDelete), delay); err != nil {
			return sdkdiag.AppendErrorf(diags, "waiting for EC2 Fleet (%s) delete: %s", d.Id(), err)
		}
	}

	return diags
}

func expandCapacityReservationOptionsRequest(tfMap map[string]interface{}) *ec2.CapacityReservationOptionsRequest {
	if tfMap == nil {
		return nil
	}

	apiObject := &ec2.CapacityReservationOptionsRequest{}

	if v, ok := tfMap["usage_strategy"].(string); ok && v != "" {
		apiObject.UsageStrategy = aws.String(v)
	}

	return apiObject
}

func expandFleetLaunchTemplateConfigRequests(tfList []interface{}) []*ec2.FleetLaunchTemplateConfigRequest {
	if len(tfList) == 0 {
		return nil
	}

	var apiObjects []*ec2.FleetLaunchTemplateConfigRequest

	for _, tfMapRaw := range tfList {
		tfMap, ok := tfMapRaw.(map[string]interface{})

		if !ok {
			continue
		}

		apiObject := expandFleetLaunchTemplateConfigRequest(tfMap)

		if apiObject == nil {
			continue
		}

		apiObjects = append(apiObjects, apiObject)
	}

	return apiObjects
}

func expandFleetLaunchTemplateConfigRequest(tfMap map[string]interface{}) *ec2.FleetLaunchTemplateConfigRequest {
	if tfMap == nil {
		return nil
	}

	apiObject := &ec2.FleetLaunchTemplateConfigRequest{}

	if v, ok := tfMap["launch_template_specification"].([]interface{}); ok && len(v) > 0 {
		apiObject.LaunchTemplateSpecification = expandFleetLaunchTemplateSpecificationRequest(v[0].(map[string]interface{}))
	}

	if v, ok := tfMap["override"].([]interface{}); ok && len(v) > 0 {
		apiObject.Overrides = expandFleetLaunchTemplateOverridesRequests(v)
	}

	return apiObject
}

func expandFleetLaunchTemplateSpecificationRequest(tfMap map[string]interface{}) *ec2.FleetLaunchTemplateSpecificationRequest {
	if tfMap == nil {
		return nil
	}

	apiObject := &ec2.FleetLaunchTemplateSpecificationRequest{}

	if v, ok := tfMap["launch_template_id"].(string); ok && v != "" {
		apiObject.LaunchTemplateId = aws.String(v)
	}

	if v, ok := tfMap["launch_template_name"].(string); ok && v != "" {
		apiObject.LaunchTemplateName = aws.String(v)
	}

	if v, ok := tfMap["version"].(string); ok && v != "" {
		apiObject.Version = aws.String(v)
	}

	return apiObject
}

func expandFleetLaunchTemplateOverridesRequests(tfList []interface{}) []*ec2.FleetLaunchTemplateOverridesRequest {
	if len(tfList) == 0 {
		return nil
	}

	var apiObjects []*ec2.FleetLaunchTemplateOverridesRequest

	for _, tfMapRaw := range tfList {
		tfMap, ok := tfMapRaw.(map[string]interface{})

		if !ok {
			continue
		}

		apiObject := expandFleetLaunchTemplateOverridesRequest(tfMap)

		if apiObject == nil {
			continue
		}

		apiObjects = append(apiObjects, apiObject)
	}

	return apiObjects
}

func expandFleetLaunchTemplateOverridesRequest(tfMap map[string]interface{}) *ec2.FleetLaunchTemplateOverridesRequest {
	if tfMap == nil {
		return nil
	}

	apiObject := &ec2.FleetLaunchTemplateOverridesRequest{}

	if v, ok := tfMap["availability_zone"].(string); ok && v != "" {
		apiObject.AvailabilityZone = aws.String(v)
	}

	if v, ok := tfMap["instance_requirements"]; ok && len(v.([]interface{})) > 0 && v.([]interface{})[0] != nil {
		apiObject.InstanceRequirements = expandInstanceRequirementsRequest(v.([]interface{})[0].(map[string]interface{}))
	}

	if v, ok := tfMap["instance_type"].(string); ok && v != "" {
		apiObject.InstanceType = aws.String(v)
	}

	if v, ok := tfMap["image_id"].(string); ok && v != "" {
		apiObject.ImageId = aws.String(v)
	}

	if v, ok := tfMap["max_price"].(string); ok && v != "" {
		apiObject.MaxPrice = aws.String(v)
	}

	if v, ok := tfMap["placement"]; ok && len(v.([]interface{})) > 0 && v.([]interface{})[0] != nil {
		apiObject.Placement = expandPlacement(v.([]interface{})[0].(map[string]interface{}))
	}
	if v, ok := tfMap["priority"].(float64); ok && v != 0 {
		apiObject.Priority = aws.Float64(v)
	}

	if v, ok := tfMap["subnet_id"].(string); ok && v != "" {
		apiObject.SubnetId = aws.String(v)
	}

	if v, ok := tfMap["weighted_capacity"].(float64); ok && v != 0 {
		apiObject.WeightedCapacity = aws.Float64(v)
	}

	return apiObject
}

func expandOnDemandOptionsRequest(tfMap map[string]interface{}) *ec2.OnDemandOptionsRequest {
	if tfMap == nil {
		return nil
	}

	apiObject := &ec2.OnDemandOptionsRequest{}

	if v, ok := tfMap["allocation_strategy"].(string); ok && v != "" {
		apiObject.AllocationStrategy = aws.String(v)
	}

	if v, ok := tfMap["capacity_reservation_options"]; ok && len(v.([]interface{})) > 0 && v.([]interface{})[0] != nil {
		apiObject.CapacityReservationOptions = expandCapacityReservationOptionsRequest(v.([]interface{})[0].(map[string]interface{}))
	}

	if v, ok := tfMap["max_total_price"].(string); ok && v != "" {
		apiObject.MaxTotalPrice = aws.String(v)
	}

	if v, ok := tfMap["min_target_capacity"].(int); ok {
		apiObject.MinTargetCapacity = aws.Int64(int64(v))
	}

	if v, ok := tfMap["single_availability_zone"].(bool); ok {
		apiObject.SingleAvailabilityZone = aws.Bool(v)
	}

	if v, ok := tfMap["single_instance_type"].(bool); ok {
		apiObject.SingleInstanceType = aws.Bool(v)
	}

	return apiObject
}

func expandSpotOptionsRequest(tfMap map[string]interface{}) *ec2.SpotOptionsRequest {
	if tfMap == nil {
		return nil
	}

	apiObject := &ec2.SpotOptionsRequest{}

	if v, ok := tfMap["allocation_strategy"].(string); ok && v != "" {
		apiObject.AllocationStrategy = aws.String(v)

		// InvalidFleetConfig: InstancePoolsToUseCount option is only available with the lowestPrice allocation strategy.
		if v == SpotAllocationStrategyLowestPrice {
			if v, ok := tfMap["instance_pools_to_use_count"].(int); ok {
				apiObject.InstancePoolsToUseCount = aws.Int64(int64(v))
			}
		}
	}

	if v, ok := tfMap["instance_interruption_behavior"].(string); ok && v != "" {
		apiObject.InstanceInterruptionBehavior = aws.String(v)
	}

	if v, ok := tfMap["maintenance_strategies"].([]interface{}); ok && len(v) > 0 {
		apiObject.MaintenanceStrategies = expandFleetSpotMaintenanceStrategiesRequest(v[0].(map[string]interface{}))
	}

	return apiObject
}

func expandPlacement(tfMap map[string]interface{}) *ec2.Placement {
	if tfMap == nil {
		return nil
	}

	apiObject := &ec2.Placement{}

	if v, ok := tfMap["affinity"].(string); ok && v != "" {
		apiObject.Affinity = aws.String(v)
	}

	if v, ok := tfMap["availability_zone"].(string); ok && v != "" {
		apiObject.AvailabilityZone = aws.String(v)
	}

	if v, ok := tfMap["group_id"].(string); ok && v != "" {
		apiObject.GroupId = aws.String(v)
	}

	if v, ok := tfMap["group_name"].(string); ok && v != "" {
		apiObject.GroupName = aws.String(v)
	}

	if v, ok := tfMap["host_id"].(string); ok && v != "" {
		apiObject.HostId = aws.String(v)
	}

	if v, ok := tfMap["host_resource_group_arn"].(string); ok && v != "" {
		apiObject.HostResourceGroupArn = aws.String(v)
	}

	if v, ok := tfMap["partition_number"].(int); ok && v != 0 {
		apiObject.PartitionNumber = aws.Int64(int64(v))
	}

	if v, ok := tfMap["spread_domain"].(string); ok && v != "" {
		apiObject.SpreadDomain = aws.String(v)
	}

	if v, ok := tfMap["tenancy"].(string); ok && v != "" {
		apiObject.Tenancy = aws.String(v)
	}

	return apiObject
}

func expandFleetSpotMaintenanceStrategiesRequest(tfMap map[string]interface{}) *ec2.FleetSpotMaintenanceStrategiesRequest {
	if tfMap == nil {
		return nil
	}

	apiObject := &ec2.FleetSpotMaintenanceStrategiesRequest{}

	if v, ok := tfMap["capacity_rebalance"].([]interface{}); ok && len(v) > 0 {
		apiObject.CapacityRebalance = expandFleetSpotCapacityRebalanceRequest(v[0].(map[string]interface{}))
	}

	return apiObject
}

func expandFleetSpotCapacityRebalanceRequest(tfMap map[string]interface{}) *ec2.FleetSpotCapacityRebalanceRequest {
	if tfMap == nil {
		return nil
	}

	apiObject := &ec2.FleetSpotCapacityRebalanceRequest{}

	if v, ok := tfMap["replacement_strategy"].(string); ok && v != "" {
		apiObject.ReplacementStrategy = aws.String(v)
	}

	if v, ok := tfMap["termination_delay"].(int); ok {
		apiObject.TerminationDelay = aws.Int64(int64(v))
	}

	return apiObject
}

func expandTargetCapacitySpecificationRequest(tfMap map[string]interface{}) *ec2.TargetCapacitySpecificationRequest {
	if tfMap == nil {
		return nil
	}

	apiObject := &ec2.TargetCapacitySpecificationRequest{}

	if v, ok := tfMap["default_target_capacity_type"].(string); ok && v != "" {
		apiObject.DefaultTargetCapacityType = aws.String(v)
	}

	if v, ok := tfMap["on_demand_target_capacity"].(int); ok && v != 0 {
		apiObject.OnDemandTargetCapacity = aws.Int64(int64(v))
	}

	if v, ok := tfMap["spot_target_capacity"].(int); ok && v != 0 {
		apiObject.SpotTargetCapacity = aws.Int64(int64(v))
	}

	if v, ok := tfMap["total_target_capacity"].(int); ok {
		apiObject.TotalTargetCapacity = aws.Int64(int64(v))
	}

	if v, ok := tfMap["target_capacity_unit_type"].(string); ok && v != "" {
		apiObject.TargetCapacityUnitType = aws.String(v)
	}

	return apiObject
}

func flattenCapacityReservationsOptions(apiObject *ec2.CapacityReservationOptions) map[string]interface{} {
	if apiObject == nil {
		return nil
	}

	tfMap := map[string]interface{}{}

	if v := apiObject.UsageStrategy; v != nil {
		tfMap["usage_strategy"] = aws.StringValue(v)
	}

	return tfMap
}

func flattenFleetInstances(apiObject *ec2.DescribeFleetsInstances) map[string]interface{} {
	if apiObject == nil {
		return nil
	}

	tfMap := map[string]interface{}{}

	if v := apiObject.InstanceIds; v != nil {
		tfMap["instance_ids"] = aws.StringValueSlice(v)
	}

	if v := apiObject.InstanceType; v != nil {
		tfMap["instance_type"] = aws.StringValue(v)
	}

	if v := apiObject.Lifecycle; v != nil {
		tfMap["lifecycle"] = aws.StringValue(v)
	}

	if v := apiObject.Platform; v != nil {
		tfMap["platform"] = aws.StringValue(v)
	}

	return tfMap
}

func flattenFleetInstanceSet(apiObjects []*ec2.DescribeFleetsInstances) []interface{} {
	if len(apiObjects) == 0 {
		return nil
	}

	var tfList []interface{}

	for _, apiObject := range apiObjects {
		if apiObject == nil {
			continue
		}

		tfList = append(tfList, flattenFleetInstances(apiObject))
	}

	return tfList
}

func flattenFleetLaunchTemplateConfigs(apiObjects []*ec2.FleetLaunchTemplateConfig) []interface{} {
	if len(apiObjects) == 0 {
		return nil
	}

	var tfList []interface{}

	for _, apiObject := range apiObjects {
		if apiObject == nil {
			continue
		}

		tfList = append(tfList, flattenFleetLaunchTemplateConfig(apiObject))
	}

	return tfList
}

func flattenFleetLaunchTemplateConfig(apiObject *ec2.FleetLaunchTemplateConfig) map[string]interface{} {
	if apiObject == nil {
		return nil
	}

	tfMap := map[string]interface{}{}

	if v := apiObject.LaunchTemplateSpecification; v != nil {
		tfMap["launch_template_specification"] = []interface{}{flattenFleetLaunchTemplateSpecificationForFleet(v)}
	}

	if v := apiObject.Overrides; v != nil {
		tfMap["override"] = flattenFleetLaunchTemplateOverrideses(v)
	}

	return tfMap
}

func flattenFleetLaunchTemplateSpecificationForFleet(apiObject *ec2.FleetLaunchTemplateSpecification) map[string]interface{} {
	if apiObject == nil {
		return nil
	}

	tfMap := map[string]interface{}{}

	if v := apiObject.LaunchTemplateId; v != nil {
		tfMap["launch_template_id"] = aws.StringValue(v)
	}

	if v := apiObject.LaunchTemplateName; v != nil {
		tfMap["launch_template_name"] = aws.StringValue(v)
	}

	if v := apiObject.Version; v != nil {
		tfMap["version"] = aws.StringValue(v)
	}

	return tfMap
}

// Pending AWS to provide this attribute back in the `Describe` call

// func flattenLaunchTemplatesAndOverridesResponse(apiObject *ec2.LaunchTemplateAndOverridesResponse) map[string]interface{} {
// 	if apiObject == nil {
// 		return nil
// 	}

// 	tfMap := map[string]interface{}{}

// 	if v := apiObject.LaunchTemplateSpecification; v != nil {
// 		tfMap["launch_template_specification"] = []interface{}{flattenFleetLaunchTemplateSpecificationForFleet(v)}
// 	}

// 	if v := apiObject.Overrides; v != nil {
// 		tfMap["overrides"] = []interface{}{flattenFleetLaunchTemplateOverrides(v)}
// 	}

// 	return tfMap
// }

func flattenFleetLaunchTemplateOverrideses(apiObjects []*ec2.FleetLaunchTemplateOverrides) []interface{} {
	if len(apiObjects) == 0 {
		return nil
	}

	var tfList []interface{}

	for _, apiObject := range apiObjects {
		if apiObject == nil {
			continue
		}

		tfList = append(tfList, flattenFleetLaunchTemplateOverrides(apiObject))
	}

	return tfList
}

func flattenFleetLaunchTemplateOverrides(apiObject *ec2.FleetLaunchTemplateOverrides) map[string]interface{} {
	if apiObject == nil {
		return nil
	}

	tfMap := map[string]interface{}{}

	if v := apiObject.AvailabilityZone; v != nil {
		tfMap["availability_zone"] = aws.StringValue(v)
	}

	if v := apiObject.InstanceRequirements; v != nil {
		tfMap["instance_requirements"] = []interface{}{flattenInstanceRequirements(v)}
	}

	if v := apiObject.ImageId; v != nil {
		tfMap["image_id"] = aws.StringValue(v)
	}

	if v := apiObject.InstanceType; v != nil {
		tfMap["instance_type"] = aws.StringValue(v)
	}

	if v := apiObject.MaxPrice; v != nil {
		tfMap["max_price"] = aws.StringValue(v)
	}

	if v := apiObject.Placement; v != nil {
		tfMap["placement"] = []interface{}{flattenPlacement(v)}
	}

	if v := apiObject.Priority; v != nil {
		tfMap["priority"] = aws.Float64Value(v)
	}

	if v := apiObject.SubnetId; v != nil {
		tfMap["subnet_id"] = aws.StringValue(v)
	}

	if v := apiObject.WeightedCapacity; v != nil {
		tfMap["weighted_capacity"] = aws.Float64Value(v)
	}

	return tfMap
}

func flattenOnDemandOptions(apiObject *ec2.OnDemandOptions) map[string]interface{} {
	if apiObject == nil {
		return nil
	}

	tfMap := map[string]interface{}{}

	if v := apiObject.AllocationStrategy; v != nil {
		tfMap["allocation_strategy"] = aws.StringValue(v)
	}

	if v := apiObject.CapacityReservationOptions; v != nil {
		tfMap["capacity_reservation_options"] = []interface{}{flattenCapacityReservationsOptions(v)}
	}

	if v := apiObject.MaxTotalPrice; v != nil {
		tfMap["max_total_price"] = aws.StringValue(v)
	}

	if v := apiObject.MinTargetCapacity; v != nil {
		tfMap["min_target_capacity"] = aws.Int64Value(v)
	}

	if v := apiObject.SingleAvailabilityZone; v != nil {
		tfMap["single_availability_zone"] = aws.BoolValue(v)
	}

	if v := apiObject.SingleInstanceType; v != nil {
		tfMap["single_instance_type"] = aws.BoolValue(v)
	}

	return tfMap
}

func flattenPlacement(apiObject *ec2.PlacementResponse) map[string]interface{} {
	if apiObject == nil {
		return nil
	}

	tfMap := map[string]interface{}{}

	if v := apiObject.GroupName; v != nil {
		tfMap["group_name"] = aws.StringValue(v)
	}

	return tfMap
}

func flattenSpotOptions(apiObject *ec2.SpotOptions) map[string]interface{} {
	if apiObject == nil {
		return nil
	}

	tfMap := map[string]interface{}{}

	if v := apiObject.AllocationStrategy; v != nil {
		tfMap["allocation_strategy"] = aws.StringValue(v)
	}

	if v := apiObject.InstanceInterruptionBehavior; v != nil {
		tfMap["instance_interruption_behavior"] = aws.StringValue(v)
	}

	if v := apiObject.InstancePoolsToUseCount; v != nil {
		tfMap["instance_pools_to_use_count"] = aws.Int64Value(v)
	} else if aws.StringValue(apiObject.AllocationStrategy) == ec2.SpotAllocationStrategyDiversified {
		// API will omit InstancePoolsToUseCount if AllocationStrategy is diversified, which breaks our Default: 1
		// Here we just reset it to 1 to prevent removing the Default and setting up a special DiffSuppressFunc.
		tfMap["instance_pools_to_use_count"] = 1
	}

	if v := apiObject.MaintenanceStrategies; v != nil {
		tfMap["maintenance_strategies"] = []interface{}{flattenFleetSpotMaintenanceStrategies(v)}
	}

	return tfMap
}

func flattenFleetSpotMaintenanceStrategies(apiObject *ec2.FleetSpotMaintenanceStrategies) map[string]interface{} {
	if apiObject == nil {
		return nil
	}

	tfMap := map[string]interface{}{}

	if v := apiObject.CapacityRebalance; v != nil {
		tfMap["capacity_rebalance"] = []interface{}{flattenFleetSpotCapacityRebalance(v)}
	}

	return tfMap
}

func flattenFleetSpotCapacityRebalance(apiObject *ec2.FleetSpotCapacityRebalance) map[string]interface{} {
	if apiObject == nil {
		return nil
	}

	tfMap := map[string]interface{}{}

	if v := apiObject.ReplacementStrategy; v != nil {
		tfMap["replacement_strategy"] = aws.StringValue(v)
	}

	if v := apiObject.TerminationDelay; v != nil {
		tfMap["termination_delay"] = aws.Int64Value(v)
	}

	return tfMap
}

func flattenTargetCapacitySpecification(apiObject *ec2.TargetCapacitySpecification) map[string]interface{} {
	if apiObject == nil {
		return nil
	}

	tfMap := map[string]interface{}{}

	if v := apiObject.DefaultTargetCapacityType; v != nil {
		tfMap["default_target_capacity_type"] = aws.StringValue(v)
	}

	if v := apiObject.OnDemandTargetCapacity; v != nil {
		tfMap["on_demand_target_capacity"] = aws.Int64Value(v)
	}

	if v := apiObject.SpotTargetCapacity; v != nil {
		tfMap["spot_target_capacity"] = aws.Int64Value(v)
	}

	if v := apiObject.TotalTargetCapacity; v != nil {
		tfMap["total_target_capacity"] = aws.Int64Value(v)
	}

	if v := apiObject.TargetCapacityUnitType; v != nil {
		tfMap["target_capacity_unit_type"] = aws.StringValue(v)
	}

	return tfMap
}

func resourceFleetCustomizeDiff(_ context.Context, diff *schema.ResourceDiff, v interface{}) error {
	// input := &ec2.CreateFleetInput{}

	if diff.Id() == "" {
		if diff.Get("type").(string) != ec2.FleetTypeMaintain {
			if v, ok := diff.GetOk("spot_options"); ok && len(v.([]interface{})) > 0 && v.([]interface{})[0] != nil {
				tfMap := v.([]interface{})[0].(map[string]interface{})
				if v, ok := tfMap["maintenance_strategies"].([]interface{}); ok && len(v) > 0 {
					return errors.New(`EC2 Fleet has an invalid configuration and can not be created. Capacity Rebalance maintenance strategies can only be specified for fleets of type maintain.`)
				}
			}
		}
	}
	return nil
}<|MERGE_RESOLUTION|>--- conflicted
+++ resolved
@@ -5,7 +5,6 @@
 	"errors"
 	"fmt"
 	"log"
-	"regexp"
 	"strconv"
 	"time"
 
@@ -40,10 +39,12 @@
 			Delete: schema.DefaultTimeout(10 * time.Minute),
 			Update: schema.DefaultTimeout(10 * time.Minute),
 		},
+
 		CustomizeDiff: customdiff.All(
 			resourceFleetCustomizeDiff,
 			verify.SetTagsDiff,
 		),
+
 		Schema: map[string]*schema.Schema{
 			"arn": {
 				Type:     schema.TypeString,
@@ -59,7 +60,7 @@
 				Default:      ec2.FleetExcessCapacityTerminationPolicyTermination,
 				ValidateFunc: validation.StringInSlice(ec2.FleetExcessCapacityTerminationPolicy_Values(), false),
 				DiffSuppressFunc: func(k, old, new string, d *schema.ResourceData) bool {
-					return d.Get("type") != "maintain"
+					return d.Get("type") != ec2.FleetTypeMaintain
 				},
 				DiffSuppressOnRefresh: true,
 			},
@@ -129,12 +130,9 @@
 										Optional: true,
 									},
 									"launch_template_name": {
-										Type:     schema.TypeString,
-										Optional: true,
-										ValidateFunc: validation.Any(
-											validation.StringLenBetween(3, 128),
-											validation.StringMatch(regexp.MustCompile(`[a-zA-Z0-9\(\)\.\-/_]+`), "must begin with a letter and contain only alphanumeric, underscore, period, or hyphen characters"),
-										),
+										Type:         schema.TypeString,
+										Optional:     true,
+										ValidateFunc: verify.ValidLaunchTemplateName,
 									},
 									"version": {
 										Type:     schema.TypeString,
@@ -153,11 +151,6 @@
 										Type:     schema.TypeString,
 										Optional: true,
 									},
-									// Pending AWS to provide this attribute back in the `Describe` call
-									// "image_id": {
-									// 	Type:     schema.TypeString,
-									// 	Optional: true,
-									// },
 									"instance_requirements": {
 										Type:     schema.TypeList,
 										Optional: true,
@@ -229,20 +222,8 @@
 												"allowed_instance_types": {
 													Type:     schema.TypeSet,
 													Optional: true,
-<<<<<<< HEAD
-													MinItems: 0,
-													MaxItems: 400,
-													Elem: &schema.Schema{
-														Type: schema.TypeString,
-														ValidateFunc: validation.Any(
-															validation.StringMatch(regexp.MustCompile(`[a-zA-Z0-9\(\)\.\-/_]+`), "must begin with a letter and contain only alphanumeric, period, wildcard, or hyphen characters"),
-															validation.StringLenBetween(1, 30),
-														),
-													},
-=======
 													MaxItems: 400,
 													Elem:     &schema.Schema{Type: schema.TypeString},
->>>>>>> 4606217a
 												},
 												"bare_metal": {
 													Type:         schema.TypeString,
@@ -284,15 +265,8 @@
 												"excluded_instance_types": {
 													Type:     schema.TypeSet,
 													Optional: true,
-													MinItems: 0,
 													MaxItems: 400,
-													Elem: &schema.Schema{
-														Type: schema.TypeString,
-														ValidateFunc: validation.Any(
-															validation.StringMatch(regexp.MustCompile(`[a-zA-Z0-9\(\)\.\-/_]+`), "must begin with a letter and contain only alphanumeric, period, wildcard, or hyphen characters"),
-															validation.StringLenBetween(1, 30),
-														),
-													},
+													Elem:     &schema.Schema{Type: schema.TypeString},
 												},
 												"instance_generations": {
 													Type:     schema.TypeSet,
@@ -489,8 +463,8 @@
 			"on_demand_options": {
 				Type:             schema.TypeList,
 				Optional:         true,
+				ForceNew:         true,
 				MaxItems:         1,
-				ForceNew:         true,
 				DiffSuppressFunc: verify.SuppressMissingOptionalConfigurationBlock,
 				Elem: &schema.Resource{
 					Schema: map[string]*schema.Schema{
@@ -543,8 +517,8 @@
 			"spot_options": {
 				Type:             schema.TypeList,
 				Optional:         true,
+				ForceNew:         true,
 				MaxItems:         1,
-				ForceNew:         true,
 				DiffSuppressFunc: verify.SuppressMissingOptionalConfigurationBlock,
 				Elem: &schema.Resource{
 					Schema: map[string]*schema.Schema{
@@ -738,8 +712,8 @@
 		input.Context = aws.String(v.(string))
 	}
 
-	// this argument is only valid for fleet_type of `maintain`, but was defaulted in the schema above, hence the extra check
-	if v, ok := d.GetOk("excess_capacity_termination_policy"); ok && v != "" && fleetType == "maintain" {
+	// This argument is only valid for fleet_type of `maintain`, but was defaulted in the schema above, hence the extra check.
+	if v, ok := d.GetOk("excess_capacity_termination_policy"); ok && v != "" && fleetType == ec2.FleetTypeMaintain {
 		input.ExcessCapacityTerminationPolicy = aws.String(v.(string))
 	}
 
@@ -762,7 +736,7 @@
 	if v, ok := d.GetOk("valid_from"); ok {
 		validFrom, err := time.Parse(time.RFC3339, v.(string))
 		if err != nil {
-			return sdkdiag.AppendErrorf(diags, "creating EC2 Fleet: %s", err)
+			return sdkdiag.AppendErrorf(diags, "parsing valid_from: %s", err)
 		}
 		input.ValidFrom = aws.Time(validFrom)
 	}
@@ -770,12 +744,11 @@
 	if v, ok := d.GetOk("valid_until"); ok {
 		validUntil, err := time.Parse(time.RFC3339, v.(string))
 		if err != nil {
-			return sdkdiag.AppendErrorf(diags, "creating EC2 Fleet: %s", err)
+			return sdkdiag.AppendErrorf(diags, "parsing valid_until: %s", err)
 		}
 		input.ValidUntil = aws.Time(validUntil)
 	}
 
-	log.Printf("[DEBUG] Creating EC2 Fleet: %s", input)
 	output, err := conn.CreateFleetWithContext(ctx, input)
 
 	if err != nil {
@@ -817,6 +790,7 @@
 	if err != nil {
 		return sdkdiag.AppendErrorf(diags, "reading EC2 Fleet (%s): %s", d.Id(), err)
 	}
+
 	arn := arn.ARN{
 		Partition: meta.(*conns.AWSClient).Partition,
 		Service:   ec2.ServiceName,
@@ -829,7 +803,7 @@
 	d.Set("excess_capacity_termination_policy", fleet.ExcessCapacityTerminationPolicy)
 	if fleet.Instances != nil {
 		if err := d.Set("fleet_instance_set", flattenFleetInstanceSet(fleet.Instances)); err != nil {
-			return sdkdiag.AppendErrorf(diags, "creating EC2 Fleet: %s", err)
+			return sdkdiag.AppendErrorf(diags, "setting fleet_instance_set: %s", err)
 		}
 	}
 	d.Set("fleet_state", fleet.FleetState)
@@ -862,22 +836,14 @@
 	}
 	d.Set("terminate_instances_with_expiration", fleet.TerminateInstancesWithExpiration)
 	d.Set("type", fleet.Type)
-
-<<<<<<< HEAD
 	if fleet.ValidFrom != nil && aws.TimeValue(fleet.ValidFrom).Format(time.RFC3339) != "1970-01-01T00:00:00Z" {
-		d.Set("valid_from",
-			aws.TimeValue(fleet.ValidFrom).Format(time.RFC3339))
-	}
-
+		d.Set("valid_from", aws.TimeValue(fleet.ValidFrom).Format(time.RFC3339))
+	}
 	if fleet.ValidUntil != nil && aws.TimeValue(fleet.ValidUntil).Format(time.RFC3339) != "1970-01-01T00:00:00Z" {
-		d.Set("valid_until",
-			aws.TimeValue(fleet.ValidUntil).Format(time.RFC3339))
-	}
-
-	tags := KeyValueTags(fleet.Tags).IgnoreAWS().IgnoreConfig(ignoreTagsConfig)
-=======
+		d.Set("valid_until", aws.TimeValue(fleet.ValidUntil).Format(time.RFC3339))
+	}
+
 	tags := KeyValueTags(ctx, fleet.Tags).IgnoreAWS().IgnoreConfig(ignoreTagsConfig)
->>>>>>> 4606217a
 
 	//lintignore:AWSR002
 	if err := d.Set("tags", tags.RemoveDefaultConfig(defaultTagsConfig).Map()); err != nil {
@@ -903,8 +869,9 @@
 		if v, ok := d.GetOk("context"); ok {
 			input.Context = aws.String(v.(string))
 		}
-		// this argument is only valid for fleet_type of `maintain`, but was defaulted in the schema above, hence the extra check
-		if v, ok := d.GetOk("excess_capacity_termination_policy"); ok && v != "" && d.Get("type") == "maintain" {
+
+		// This argument is only valid for fleet_type of `maintain`, but was defaulted in the schema above, hence the extra check.
+		if v, ok := d.GetOk("excess_capacity_termination_policy"); ok && v != "" && d.Get("type") == ec2.FleetTypeMaintain {
 			input.ExcessCapacityTerminationPolicy = aws.String(v.(string))
 		}
 
@@ -916,7 +883,6 @@
 			TotalTargetCapacity: aws.Int64(int64(d.Get("target_capacity_specification.0.total_target_capacity").(int))),
 		}
 
-		log.Printf("[DEBUG] Modifying EC2 Fleet: %s", input)
 		_, err := conn.ModifyFleetWithContext(ctx, input)
 
 		if err != nil {
@@ -961,8 +927,8 @@
 		return sdkdiag.AppendErrorf(diags, "deleting EC2 Fleet (%s): %s", d.Id(), err)
 	}
 
-	// limiting waiter to non-instant fleet types.
-	// `instant` fleet state is eventually consistent and can take 48 hours to update
+	// Limiting waiter to non-instant fleet types.
+	// `instant` fleet state is eventually consistent and can take 48 hours to update.
 	if d.Get("type") != "instant" {
 		delay := 0 * time.Second
 		pendingStates := []string{ec2.FleetStateCodeActive}
@@ -982,672 +948,8 @@
 	return diags
 }
 
-func expandCapacityReservationOptionsRequest(tfMap map[string]interface{}) *ec2.CapacityReservationOptionsRequest {
-	if tfMap == nil {
-		return nil
-	}
-
-	apiObject := &ec2.CapacityReservationOptionsRequest{}
-
-	if v, ok := tfMap["usage_strategy"].(string); ok && v != "" {
-		apiObject.UsageStrategy = aws.String(v)
-	}
-
-	return apiObject
-}
-
-func expandFleetLaunchTemplateConfigRequests(tfList []interface{}) []*ec2.FleetLaunchTemplateConfigRequest {
-	if len(tfList) == 0 {
-		return nil
-	}
-
-	var apiObjects []*ec2.FleetLaunchTemplateConfigRequest
-
-	for _, tfMapRaw := range tfList {
-		tfMap, ok := tfMapRaw.(map[string]interface{})
-
-		if !ok {
-			continue
-		}
-
-		apiObject := expandFleetLaunchTemplateConfigRequest(tfMap)
-
-		if apiObject == nil {
-			continue
-		}
-
-		apiObjects = append(apiObjects, apiObject)
-	}
-
-	return apiObjects
-}
-
-func expandFleetLaunchTemplateConfigRequest(tfMap map[string]interface{}) *ec2.FleetLaunchTemplateConfigRequest {
-	if tfMap == nil {
-		return nil
-	}
-
-	apiObject := &ec2.FleetLaunchTemplateConfigRequest{}
-
-	if v, ok := tfMap["launch_template_specification"].([]interface{}); ok && len(v) > 0 {
-		apiObject.LaunchTemplateSpecification = expandFleetLaunchTemplateSpecificationRequest(v[0].(map[string]interface{}))
-	}
-
-	if v, ok := tfMap["override"].([]interface{}); ok && len(v) > 0 {
-		apiObject.Overrides = expandFleetLaunchTemplateOverridesRequests(v)
-	}
-
-	return apiObject
-}
-
-func expandFleetLaunchTemplateSpecificationRequest(tfMap map[string]interface{}) *ec2.FleetLaunchTemplateSpecificationRequest {
-	if tfMap == nil {
-		return nil
-	}
-
-	apiObject := &ec2.FleetLaunchTemplateSpecificationRequest{}
-
-	if v, ok := tfMap["launch_template_id"].(string); ok && v != "" {
-		apiObject.LaunchTemplateId = aws.String(v)
-	}
-
-	if v, ok := tfMap["launch_template_name"].(string); ok && v != "" {
-		apiObject.LaunchTemplateName = aws.String(v)
-	}
-
-	if v, ok := tfMap["version"].(string); ok && v != "" {
-		apiObject.Version = aws.String(v)
-	}
-
-	return apiObject
-}
-
-func expandFleetLaunchTemplateOverridesRequests(tfList []interface{}) []*ec2.FleetLaunchTemplateOverridesRequest {
-	if len(tfList) == 0 {
-		return nil
-	}
-
-	var apiObjects []*ec2.FleetLaunchTemplateOverridesRequest
-
-	for _, tfMapRaw := range tfList {
-		tfMap, ok := tfMapRaw.(map[string]interface{})
-
-		if !ok {
-			continue
-		}
-
-		apiObject := expandFleetLaunchTemplateOverridesRequest(tfMap)
-
-		if apiObject == nil {
-			continue
-		}
-
-		apiObjects = append(apiObjects, apiObject)
-	}
-
-	return apiObjects
-}
-
-func expandFleetLaunchTemplateOverridesRequest(tfMap map[string]interface{}) *ec2.FleetLaunchTemplateOverridesRequest {
-	if tfMap == nil {
-		return nil
-	}
-
-	apiObject := &ec2.FleetLaunchTemplateOverridesRequest{}
-
-	if v, ok := tfMap["availability_zone"].(string); ok && v != "" {
-		apiObject.AvailabilityZone = aws.String(v)
-	}
-
-	if v, ok := tfMap["instance_requirements"]; ok && len(v.([]interface{})) > 0 && v.([]interface{})[0] != nil {
-		apiObject.InstanceRequirements = expandInstanceRequirementsRequest(v.([]interface{})[0].(map[string]interface{}))
-	}
-
-	if v, ok := tfMap["instance_type"].(string); ok && v != "" {
-		apiObject.InstanceType = aws.String(v)
-	}
-
-	if v, ok := tfMap["image_id"].(string); ok && v != "" {
-		apiObject.ImageId = aws.String(v)
-	}
-
-	if v, ok := tfMap["max_price"].(string); ok && v != "" {
-		apiObject.MaxPrice = aws.String(v)
-	}
-
-	if v, ok := tfMap["placement"]; ok && len(v.([]interface{})) > 0 && v.([]interface{})[0] != nil {
-		apiObject.Placement = expandPlacement(v.([]interface{})[0].(map[string]interface{}))
-	}
-	if v, ok := tfMap["priority"].(float64); ok && v != 0 {
-		apiObject.Priority = aws.Float64(v)
-	}
-
-	if v, ok := tfMap["subnet_id"].(string); ok && v != "" {
-		apiObject.SubnetId = aws.String(v)
-	}
-
-	if v, ok := tfMap["weighted_capacity"].(float64); ok && v != 0 {
-		apiObject.WeightedCapacity = aws.Float64(v)
-	}
-
-	return apiObject
-}
-
-func expandOnDemandOptionsRequest(tfMap map[string]interface{}) *ec2.OnDemandOptionsRequest {
-	if tfMap == nil {
-		return nil
-	}
-
-	apiObject := &ec2.OnDemandOptionsRequest{}
-
-	if v, ok := tfMap["allocation_strategy"].(string); ok && v != "" {
-		apiObject.AllocationStrategy = aws.String(v)
-	}
-
-	if v, ok := tfMap["capacity_reservation_options"]; ok && len(v.([]interface{})) > 0 && v.([]interface{})[0] != nil {
-		apiObject.CapacityReservationOptions = expandCapacityReservationOptionsRequest(v.([]interface{})[0].(map[string]interface{}))
-	}
-
-	if v, ok := tfMap["max_total_price"].(string); ok && v != "" {
-		apiObject.MaxTotalPrice = aws.String(v)
-	}
-
-	if v, ok := tfMap["min_target_capacity"].(int); ok {
-		apiObject.MinTargetCapacity = aws.Int64(int64(v))
-	}
-
-	if v, ok := tfMap["single_availability_zone"].(bool); ok {
-		apiObject.SingleAvailabilityZone = aws.Bool(v)
-	}
-
-	if v, ok := tfMap["single_instance_type"].(bool); ok {
-		apiObject.SingleInstanceType = aws.Bool(v)
-	}
-
-	return apiObject
-}
-
-func expandSpotOptionsRequest(tfMap map[string]interface{}) *ec2.SpotOptionsRequest {
-	if tfMap == nil {
-		return nil
-	}
-
-	apiObject := &ec2.SpotOptionsRequest{}
-
-	if v, ok := tfMap["allocation_strategy"].(string); ok && v != "" {
-		apiObject.AllocationStrategy = aws.String(v)
-
-		// InvalidFleetConfig: InstancePoolsToUseCount option is only available with the lowestPrice allocation strategy.
-		if v == SpotAllocationStrategyLowestPrice {
-			if v, ok := tfMap["instance_pools_to_use_count"].(int); ok {
-				apiObject.InstancePoolsToUseCount = aws.Int64(int64(v))
-			}
-		}
-	}
-
-	if v, ok := tfMap["instance_interruption_behavior"].(string); ok && v != "" {
-		apiObject.InstanceInterruptionBehavior = aws.String(v)
-	}
-
-	if v, ok := tfMap["maintenance_strategies"].([]interface{}); ok && len(v) > 0 {
-		apiObject.MaintenanceStrategies = expandFleetSpotMaintenanceStrategiesRequest(v[0].(map[string]interface{}))
-	}
-
-	return apiObject
-}
-
-func expandPlacement(tfMap map[string]interface{}) *ec2.Placement {
-	if tfMap == nil {
-		return nil
-	}
-
-	apiObject := &ec2.Placement{}
-
-	if v, ok := tfMap["affinity"].(string); ok && v != "" {
-		apiObject.Affinity = aws.String(v)
-	}
-
-	if v, ok := tfMap["availability_zone"].(string); ok && v != "" {
-		apiObject.AvailabilityZone = aws.String(v)
-	}
-
-	if v, ok := tfMap["group_id"].(string); ok && v != "" {
-		apiObject.GroupId = aws.String(v)
-	}
-
-	if v, ok := tfMap["group_name"].(string); ok && v != "" {
-		apiObject.GroupName = aws.String(v)
-	}
-
-	if v, ok := tfMap["host_id"].(string); ok && v != "" {
-		apiObject.HostId = aws.String(v)
-	}
-
-	if v, ok := tfMap["host_resource_group_arn"].(string); ok && v != "" {
-		apiObject.HostResourceGroupArn = aws.String(v)
-	}
-
-	if v, ok := tfMap["partition_number"].(int); ok && v != 0 {
-		apiObject.PartitionNumber = aws.Int64(int64(v))
-	}
-
-	if v, ok := tfMap["spread_domain"].(string); ok && v != "" {
-		apiObject.SpreadDomain = aws.String(v)
-	}
-
-	if v, ok := tfMap["tenancy"].(string); ok && v != "" {
-		apiObject.Tenancy = aws.String(v)
-	}
-
-	return apiObject
-}
-
-func expandFleetSpotMaintenanceStrategiesRequest(tfMap map[string]interface{}) *ec2.FleetSpotMaintenanceStrategiesRequest {
-	if tfMap == nil {
-		return nil
-	}
-
-	apiObject := &ec2.FleetSpotMaintenanceStrategiesRequest{}
-
-	if v, ok := tfMap["capacity_rebalance"].([]interface{}); ok && len(v) > 0 {
-		apiObject.CapacityRebalance = expandFleetSpotCapacityRebalanceRequest(v[0].(map[string]interface{}))
-	}
-
-	return apiObject
-}
-
-func expandFleetSpotCapacityRebalanceRequest(tfMap map[string]interface{}) *ec2.FleetSpotCapacityRebalanceRequest {
-	if tfMap == nil {
-		return nil
-	}
-
-	apiObject := &ec2.FleetSpotCapacityRebalanceRequest{}
-
-	if v, ok := tfMap["replacement_strategy"].(string); ok && v != "" {
-		apiObject.ReplacementStrategy = aws.String(v)
-	}
-
-	if v, ok := tfMap["termination_delay"].(int); ok {
-		apiObject.TerminationDelay = aws.Int64(int64(v))
-	}
-
-	return apiObject
-}
-
-func expandTargetCapacitySpecificationRequest(tfMap map[string]interface{}) *ec2.TargetCapacitySpecificationRequest {
-	if tfMap == nil {
-		return nil
-	}
-
-	apiObject := &ec2.TargetCapacitySpecificationRequest{}
-
-	if v, ok := tfMap["default_target_capacity_type"].(string); ok && v != "" {
-		apiObject.DefaultTargetCapacityType = aws.String(v)
-	}
-
-	if v, ok := tfMap["on_demand_target_capacity"].(int); ok && v != 0 {
-		apiObject.OnDemandTargetCapacity = aws.Int64(int64(v))
-	}
-
-	if v, ok := tfMap["spot_target_capacity"].(int); ok && v != 0 {
-		apiObject.SpotTargetCapacity = aws.Int64(int64(v))
-	}
-
-	if v, ok := tfMap["total_target_capacity"].(int); ok {
-		apiObject.TotalTargetCapacity = aws.Int64(int64(v))
-	}
-
-	if v, ok := tfMap["target_capacity_unit_type"].(string); ok && v != "" {
-		apiObject.TargetCapacityUnitType = aws.String(v)
-	}
-
-	return apiObject
-}
-
-func flattenCapacityReservationsOptions(apiObject *ec2.CapacityReservationOptions) map[string]interface{} {
-	if apiObject == nil {
-		return nil
-	}
-
-	tfMap := map[string]interface{}{}
-
-	if v := apiObject.UsageStrategy; v != nil {
-		tfMap["usage_strategy"] = aws.StringValue(v)
-	}
-
-	return tfMap
-}
-
-func flattenFleetInstances(apiObject *ec2.DescribeFleetsInstances) map[string]interface{} {
-	if apiObject == nil {
-		return nil
-	}
-
-	tfMap := map[string]interface{}{}
-
-	if v := apiObject.InstanceIds; v != nil {
-		tfMap["instance_ids"] = aws.StringValueSlice(v)
-	}
-
-	if v := apiObject.InstanceType; v != nil {
-		tfMap["instance_type"] = aws.StringValue(v)
-	}
-
-	if v := apiObject.Lifecycle; v != nil {
-		tfMap["lifecycle"] = aws.StringValue(v)
-	}
-
-	if v := apiObject.Platform; v != nil {
-		tfMap["platform"] = aws.StringValue(v)
-	}
-
-	return tfMap
-}
-
-func flattenFleetInstanceSet(apiObjects []*ec2.DescribeFleetsInstances) []interface{} {
-	if len(apiObjects) == 0 {
-		return nil
-	}
-
-	var tfList []interface{}
-
-	for _, apiObject := range apiObjects {
-		if apiObject == nil {
-			continue
-		}
-
-		tfList = append(tfList, flattenFleetInstances(apiObject))
-	}
-
-	return tfList
-}
-
-func flattenFleetLaunchTemplateConfigs(apiObjects []*ec2.FleetLaunchTemplateConfig) []interface{} {
-	if len(apiObjects) == 0 {
-		return nil
-	}
-
-	var tfList []interface{}
-
-	for _, apiObject := range apiObjects {
-		if apiObject == nil {
-			continue
-		}
-
-		tfList = append(tfList, flattenFleetLaunchTemplateConfig(apiObject))
-	}
-
-	return tfList
-}
-
-func flattenFleetLaunchTemplateConfig(apiObject *ec2.FleetLaunchTemplateConfig) map[string]interface{} {
-	if apiObject == nil {
-		return nil
-	}
-
-	tfMap := map[string]interface{}{}
-
-	if v := apiObject.LaunchTemplateSpecification; v != nil {
-		tfMap["launch_template_specification"] = []interface{}{flattenFleetLaunchTemplateSpecificationForFleet(v)}
-	}
-
-	if v := apiObject.Overrides; v != nil {
-		tfMap["override"] = flattenFleetLaunchTemplateOverrideses(v)
-	}
-
-	return tfMap
-}
-
-func flattenFleetLaunchTemplateSpecificationForFleet(apiObject *ec2.FleetLaunchTemplateSpecification) map[string]interface{} {
-	if apiObject == nil {
-		return nil
-	}
-
-	tfMap := map[string]interface{}{}
-
-	if v := apiObject.LaunchTemplateId; v != nil {
-		tfMap["launch_template_id"] = aws.StringValue(v)
-	}
-
-	if v := apiObject.LaunchTemplateName; v != nil {
-		tfMap["launch_template_name"] = aws.StringValue(v)
-	}
-
-	if v := apiObject.Version; v != nil {
-		tfMap["version"] = aws.StringValue(v)
-	}
-
-	return tfMap
-}
-
-// Pending AWS to provide this attribute back in the `Describe` call
-
-// func flattenLaunchTemplatesAndOverridesResponse(apiObject *ec2.LaunchTemplateAndOverridesResponse) map[string]interface{} {
-// 	if apiObject == nil {
-// 		return nil
-// 	}
-
-// 	tfMap := map[string]interface{}{}
-
-// 	if v := apiObject.LaunchTemplateSpecification; v != nil {
-// 		tfMap["launch_template_specification"] = []interface{}{flattenFleetLaunchTemplateSpecificationForFleet(v)}
-// 	}
-
-// 	if v := apiObject.Overrides; v != nil {
-// 		tfMap["overrides"] = []interface{}{flattenFleetLaunchTemplateOverrides(v)}
-// 	}
-
-// 	return tfMap
-// }
-
-func flattenFleetLaunchTemplateOverrideses(apiObjects []*ec2.FleetLaunchTemplateOverrides) []interface{} {
-	if len(apiObjects) == 0 {
-		return nil
-	}
-
-	var tfList []interface{}
-
-	for _, apiObject := range apiObjects {
-		if apiObject == nil {
-			continue
-		}
-
-		tfList = append(tfList, flattenFleetLaunchTemplateOverrides(apiObject))
-	}
-
-	return tfList
-}
-
-func flattenFleetLaunchTemplateOverrides(apiObject *ec2.FleetLaunchTemplateOverrides) map[string]interface{} {
-	if apiObject == nil {
-		return nil
-	}
-
-	tfMap := map[string]interface{}{}
-
-	if v := apiObject.AvailabilityZone; v != nil {
-		tfMap["availability_zone"] = aws.StringValue(v)
-	}
-
-	if v := apiObject.InstanceRequirements; v != nil {
-		tfMap["instance_requirements"] = []interface{}{flattenInstanceRequirements(v)}
-	}
-
-	if v := apiObject.ImageId; v != nil {
-		tfMap["image_id"] = aws.StringValue(v)
-	}
-
-	if v := apiObject.InstanceType; v != nil {
-		tfMap["instance_type"] = aws.StringValue(v)
-	}
-
-	if v := apiObject.MaxPrice; v != nil {
-		tfMap["max_price"] = aws.StringValue(v)
-	}
-
-	if v := apiObject.Placement; v != nil {
-		tfMap["placement"] = []interface{}{flattenPlacement(v)}
-	}
-
-	if v := apiObject.Priority; v != nil {
-		tfMap["priority"] = aws.Float64Value(v)
-	}
-
-	if v := apiObject.SubnetId; v != nil {
-		tfMap["subnet_id"] = aws.StringValue(v)
-	}
-
-	if v := apiObject.WeightedCapacity; v != nil {
-		tfMap["weighted_capacity"] = aws.Float64Value(v)
-	}
-
-	return tfMap
-}
-
-func flattenOnDemandOptions(apiObject *ec2.OnDemandOptions) map[string]interface{} {
-	if apiObject == nil {
-		return nil
-	}
-
-	tfMap := map[string]interface{}{}
-
-	if v := apiObject.AllocationStrategy; v != nil {
-		tfMap["allocation_strategy"] = aws.StringValue(v)
-	}
-
-	if v := apiObject.CapacityReservationOptions; v != nil {
-		tfMap["capacity_reservation_options"] = []interface{}{flattenCapacityReservationsOptions(v)}
-	}
-
-	if v := apiObject.MaxTotalPrice; v != nil {
-		tfMap["max_total_price"] = aws.StringValue(v)
-	}
-
-	if v := apiObject.MinTargetCapacity; v != nil {
-		tfMap["min_target_capacity"] = aws.Int64Value(v)
-	}
-
-	if v := apiObject.SingleAvailabilityZone; v != nil {
-		tfMap["single_availability_zone"] = aws.BoolValue(v)
-	}
-
-	if v := apiObject.SingleInstanceType; v != nil {
-		tfMap["single_instance_type"] = aws.BoolValue(v)
-	}
-
-	return tfMap
-}
-
-func flattenPlacement(apiObject *ec2.PlacementResponse) map[string]interface{} {
-	if apiObject == nil {
-		return nil
-	}
-
-	tfMap := map[string]interface{}{}
-
-	if v := apiObject.GroupName; v != nil {
-		tfMap["group_name"] = aws.StringValue(v)
-	}
-
-	return tfMap
-}
-
-func flattenSpotOptions(apiObject *ec2.SpotOptions) map[string]interface{} {
-	if apiObject == nil {
-		return nil
-	}
-
-	tfMap := map[string]interface{}{}
-
-	if v := apiObject.AllocationStrategy; v != nil {
-		tfMap["allocation_strategy"] = aws.StringValue(v)
-	}
-
-	if v := apiObject.InstanceInterruptionBehavior; v != nil {
-		tfMap["instance_interruption_behavior"] = aws.StringValue(v)
-	}
-
-	if v := apiObject.InstancePoolsToUseCount; v != nil {
-		tfMap["instance_pools_to_use_count"] = aws.Int64Value(v)
-	} else if aws.StringValue(apiObject.AllocationStrategy) == ec2.SpotAllocationStrategyDiversified {
-		// API will omit InstancePoolsToUseCount if AllocationStrategy is diversified, which breaks our Default: 1
-		// Here we just reset it to 1 to prevent removing the Default and setting up a special DiffSuppressFunc.
-		tfMap["instance_pools_to_use_count"] = 1
-	}
-
-	if v := apiObject.MaintenanceStrategies; v != nil {
-		tfMap["maintenance_strategies"] = []interface{}{flattenFleetSpotMaintenanceStrategies(v)}
-	}
-
-	return tfMap
-}
-
-func flattenFleetSpotMaintenanceStrategies(apiObject *ec2.FleetSpotMaintenanceStrategies) map[string]interface{} {
-	if apiObject == nil {
-		return nil
-	}
-
-	tfMap := map[string]interface{}{}
-
-	if v := apiObject.CapacityRebalance; v != nil {
-		tfMap["capacity_rebalance"] = []interface{}{flattenFleetSpotCapacityRebalance(v)}
-	}
-
-	return tfMap
-}
-
-func flattenFleetSpotCapacityRebalance(apiObject *ec2.FleetSpotCapacityRebalance) map[string]interface{} {
-	if apiObject == nil {
-		return nil
-	}
-
-	tfMap := map[string]interface{}{}
-
-	if v := apiObject.ReplacementStrategy; v != nil {
-		tfMap["replacement_strategy"] = aws.StringValue(v)
-	}
-
-	if v := apiObject.TerminationDelay; v != nil {
-		tfMap["termination_delay"] = aws.Int64Value(v)
-	}
-
-	return tfMap
-}
-
-func flattenTargetCapacitySpecification(apiObject *ec2.TargetCapacitySpecification) map[string]interface{} {
-	if apiObject == nil {
-		return nil
-	}
-
-	tfMap := map[string]interface{}{}
-
-	if v := apiObject.DefaultTargetCapacityType; v != nil {
-		tfMap["default_target_capacity_type"] = aws.StringValue(v)
-	}
-
-	if v := apiObject.OnDemandTargetCapacity; v != nil {
-		tfMap["on_demand_target_capacity"] = aws.Int64Value(v)
-	}
-
-	if v := apiObject.SpotTargetCapacity; v != nil {
-		tfMap["spot_target_capacity"] = aws.Int64Value(v)
-	}
-
-	if v := apiObject.TotalTargetCapacity; v != nil {
-		tfMap["total_target_capacity"] = aws.Int64Value(v)
-	}
-
-	if v := apiObject.TargetCapacityUnitType; v != nil {
-		tfMap["target_capacity_unit_type"] = aws.StringValue(v)
-	}
-
-	return tfMap
-}
-
 func resourceFleetCustomizeDiff(_ context.Context, diff *schema.ResourceDiff, v interface{}) error {
-	// input := &ec2.CreateFleetInput{}
-
-	if diff.Id() == "" {
+	if diff.Id() == "" { // New resource.
 		if diff.Get("type").(string) != ec2.FleetTypeMaintain {
 			if v, ok := diff.GetOk("spot_options"); ok && len(v.([]interface{})) > 0 && v.([]interface{})[0] != nil {
 				tfMap := v.([]interface{})[0].(map[string]interface{})
@@ -1657,5 +959,652 @@
 			}
 		}
 	}
+
 	return nil
+}
+
+func expandCapacityReservationOptionsRequest(tfMap map[string]interface{}) *ec2.CapacityReservationOptionsRequest {
+	if tfMap == nil {
+		return nil
+	}
+
+	apiObject := &ec2.CapacityReservationOptionsRequest{}
+
+	if v, ok := tfMap["usage_strategy"].(string); ok && v != "" {
+		apiObject.UsageStrategy = aws.String(v)
+	}
+
+	return apiObject
+}
+
+func expandFleetLaunchTemplateConfigRequests(tfList []interface{}) []*ec2.FleetLaunchTemplateConfigRequest {
+	if len(tfList) == 0 {
+		return nil
+	}
+
+	var apiObjects []*ec2.FleetLaunchTemplateConfigRequest
+
+	for _, tfMapRaw := range tfList {
+		tfMap, ok := tfMapRaw.(map[string]interface{})
+
+		if !ok {
+			continue
+		}
+
+		apiObject := expandFleetLaunchTemplateConfigRequest(tfMap)
+
+		if apiObject == nil {
+			continue
+		}
+
+		apiObjects = append(apiObjects, apiObject)
+	}
+
+	return apiObjects
+}
+
+func expandFleetLaunchTemplateConfigRequest(tfMap map[string]interface{}) *ec2.FleetLaunchTemplateConfigRequest {
+	if tfMap == nil {
+		return nil
+	}
+
+	apiObject := &ec2.FleetLaunchTemplateConfigRequest{}
+
+	if v, ok := tfMap["launch_template_specification"].([]interface{}); ok && len(v) > 0 {
+		apiObject.LaunchTemplateSpecification = expandFleetLaunchTemplateSpecificationRequest(v[0].(map[string]interface{}))
+	}
+
+	if v, ok := tfMap["override"].([]interface{}); ok && len(v) > 0 {
+		apiObject.Overrides = expandFleetLaunchTemplateOverridesRequests(v)
+	}
+
+	return apiObject
+}
+
+func expandFleetLaunchTemplateSpecificationRequest(tfMap map[string]interface{}) *ec2.FleetLaunchTemplateSpecificationRequest {
+	if tfMap == nil {
+		return nil
+	}
+
+	apiObject := &ec2.FleetLaunchTemplateSpecificationRequest{}
+
+	if v, ok := tfMap["launch_template_id"].(string); ok && v != "" {
+		apiObject.LaunchTemplateId = aws.String(v)
+	}
+
+	if v, ok := tfMap["launch_template_name"].(string); ok && v != "" {
+		apiObject.LaunchTemplateName = aws.String(v)
+	}
+
+	if v, ok := tfMap["version"].(string); ok && v != "" {
+		apiObject.Version = aws.String(v)
+	}
+
+	return apiObject
+}
+
+func expandFleetLaunchTemplateOverridesRequests(tfList []interface{}) []*ec2.FleetLaunchTemplateOverridesRequest {
+	if len(tfList) == 0 {
+		return nil
+	}
+
+	var apiObjects []*ec2.FleetLaunchTemplateOverridesRequest
+
+	for _, tfMapRaw := range tfList {
+		tfMap, ok := tfMapRaw.(map[string]interface{})
+
+		if !ok {
+			continue
+		}
+
+		apiObject := expandFleetLaunchTemplateOverridesRequest(tfMap)
+
+		if apiObject == nil {
+			continue
+		}
+
+		apiObjects = append(apiObjects, apiObject)
+	}
+
+	return apiObjects
+}
+
+func expandFleetLaunchTemplateOverridesRequest(tfMap map[string]interface{}) *ec2.FleetLaunchTemplateOverridesRequest {
+	if tfMap == nil {
+		return nil
+	}
+
+	apiObject := &ec2.FleetLaunchTemplateOverridesRequest{}
+
+	if v, ok := tfMap["availability_zone"].(string); ok && v != "" {
+		apiObject.AvailabilityZone = aws.String(v)
+	}
+
+	if v, ok := tfMap["instance_requirements"]; ok && len(v.([]interface{})) > 0 && v.([]interface{})[0] != nil {
+		apiObject.InstanceRequirements = expandInstanceRequirementsRequest(v.([]interface{})[0].(map[string]interface{}))
+	}
+
+	if v, ok := tfMap["instance_type"].(string); ok && v != "" {
+		apiObject.InstanceType = aws.String(v)
+	}
+
+	if v, ok := tfMap["max_price"].(string); ok && v != "" {
+		apiObject.MaxPrice = aws.String(v)
+	}
+
+	if v, ok := tfMap["priority"].(float64); ok && v != 0 {
+		apiObject.Priority = aws.Float64(v)
+	}
+
+	if v, ok := tfMap["subnet_id"].(string); ok && v != "" {
+		apiObject.SubnetId = aws.String(v)
+	}
+
+	if v, ok := tfMap["weighted_capacity"].(float64); ok && v != 0 {
+		apiObject.WeightedCapacity = aws.Float64(v)
+	}
+
+	return apiObject
+}
+
+func expandOnDemandOptionsRequest(tfMap map[string]interface{}) *ec2.OnDemandOptionsRequest {
+	if tfMap == nil {
+		return nil
+	}
+
+	apiObject := &ec2.OnDemandOptionsRequest{}
+
+	if v, ok := tfMap["allocation_strategy"].(string); ok && v != "" {
+		apiObject.AllocationStrategy = aws.String(v)
+	}
+
+	if v, ok := tfMap["capacity_reservation_options"]; ok && len(v.([]interface{})) > 0 && v.([]interface{})[0] != nil {
+		apiObject.CapacityReservationOptions = expandCapacityReservationOptionsRequest(v.([]interface{})[0].(map[string]interface{}))
+	}
+
+	if v, ok := tfMap["max_total_price"].(string); ok && v != "" {
+		apiObject.MaxTotalPrice = aws.String(v)
+	}
+
+	if v, ok := tfMap["min_target_capacity"].(int); ok {
+		apiObject.MinTargetCapacity = aws.Int64(int64(v))
+	}
+
+	if v, ok := tfMap["single_availability_zone"].(bool); ok {
+		apiObject.SingleAvailabilityZone = aws.Bool(v)
+	}
+
+	if v, ok := tfMap["single_instance_type"].(bool); ok {
+		apiObject.SingleInstanceType = aws.Bool(v)
+	}
+
+	return apiObject
+}
+
+func expandSpotOptionsRequest(tfMap map[string]interface{}) *ec2.SpotOptionsRequest {
+	if tfMap == nil {
+		return nil
+	}
+
+	apiObject := &ec2.SpotOptionsRequest{}
+
+	if v, ok := tfMap["allocation_strategy"].(string); ok && v != "" {
+		apiObject.AllocationStrategy = aws.String(v)
+
+		// InvalidFleetConfig: InstancePoolsToUseCount option is only available with the lowestPrice allocation strategy.
+		if v == SpotAllocationStrategyLowestPrice {
+			if v, ok := tfMap["instance_pools_to_use_count"].(int); ok {
+				apiObject.InstancePoolsToUseCount = aws.Int64(int64(v))
+			}
+		}
+	}
+
+	if v, ok := tfMap["instance_interruption_behavior"].(string); ok && v != "" {
+		apiObject.InstanceInterruptionBehavior = aws.String(v)
+	}
+
+	if v, ok := tfMap["maintenance_strategies"].([]interface{}); ok && len(v) > 0 {
+		apiObject.MaintenanceStrategies = expandFleetSpotMaintenanceStrategiesRequest(v[0].(map[string]interface{}))
+	}
+
+	return apiObject
+}
+
+func expandPlacement(tfMap map[string]interface{}) *ec2.Placement {
+	if tfMap == nil {
+		return nil
+	}
+
+	apiObject := &ec2.Placement{}
+
+	if v, ok := tfMap["affinity"].(string); ok && v != "" {
+		apiObject.Affinity = aws.String(v)
+	}
+
+	if v, ok := tfMap["availability_zone"].(string); ok && v != "" {
+		apiObject.AvailabilityZone = aws.String(v)
+	}
+
+	if v, ok := tfMap["group_id"].(string); ok && v != "" {
+		apiObject.GroupId = aws.String(v)
+	}
+
+	if v, ok := tfMap["group_name"].(string); ok && v != "" {
+		apiObject.GroupName = aws.String(v)
+	}
+
+	if v, ok := tfMap["host_id"].(string); ok && v != "" {
+		apiObject.HostId = aws.String(v)
+	}
+
+	if v, ok := tfMap["host_resource_group_arn"].(string); ok && v != "" {
+		apiObject.HostResourceGroupArn = aws.String(v)
+	}
+
+	if v, ok := tfMap["partition_number"].(int); ok && v != 0 {
+		apiObject.PartitionNumber = aws.Int64(int64(v))
+	}
+
+	if v, ok := tfMap["spread_domain"].(string); ok && v != "" {
+		apiObject.SpreadDomain = aws.String(v)
+	}
+
+	if v, ok := tfMap["tenancy"].(string); ok && v != "" {
+		apiObject.Tenancy = aws.String(v)
+	}
+
+	return apiObject
+}
+
+func expandFleetSpotMaintenanceStrategiesRequest(tfMap map[string]interface{}) *ec2.FleetSpotMaintenanceStrategiesRequest {
+	if tfMap == nil {
+		return nil
+	}
+
+	apiObject := &ec2.FleetSpotMaintenanceStrategiesRequest{}
+
+	if v, ok := tfMap["capacity_rebalance"].([]interface{}); ok && len(v) > 0 {
+		apiObject.CapacityRebalance = expandFleetSpotCapacityRebalanceRequest(v[0].(map[string]interface{}))
+	}
+
+	return apiObject
+}
+
+func expandFleetSpotCapacityRebalanceRequest(tfMap map[string]interface{}) *ec2.FleetSpotCapacityRebalanceRequest {
+	if tfMap == nil {
+		return nil
+	}
+
+	apiObject := &ec2.FleetSpotCapacityRebalanceRequest{}
+
+	if v, ok := tfMap["replacement_strategy"].(string); ok && v != "" {
+		apiObject.ReplacementStrategy = aws.String(v)
+	}
+
+	if v, ok := tfMap["termination_delay"].(int); ok {
+		apiObject.TerminationDelay = aws.Int64(int64(v))
+	}
+
+	return apiObject
+}
+
+func expandTargetCapacitySpecificationRequest(tfMap map[string]interface{}) *ec2.TargetCapacitySpecificationRequest {
+	if tfMap == nil {
+		return nil
+	}
+
+	apiObject := &ec2.TargetCapacitySpecificationRequest{}
+
+	if v, ok := tfMap["default_target_capacity_type"].(string); ok && v != "" {
+		apiObject.DefaultTargetCapacityType = aws.String(v)
+	}
+
+	if v, ok := tfMap["on_demand_target_capacity"].(int); ok && v != 0 {
+		apiObject.OnDemandTargetCapacity = aws.Int64(int64(v))
+	}
+
+	if v, ok := tfMap["spot_target_capacity"].(int); ok && v != 0 {
+		apiObject.SpotTargetCapacity = aws.Int64(int64(v))
+	}
+
+	if v, ok := tfMap["total_target_capacity"].(int); ok {
+		apiObject.TotalTargetCapacity = aws.Int64(int64(v))
+	}
+
+	if v, ok := tfMap["target_capacity_unit_type"].(string); ok && v != "" {
+		apiObject.TargetCapacityUnitType = aws.String(v)
+	}
+
+	return apiObject
+}
+
+func flattenCapacityReservationsOptions(apiObject *ec2.CapacityReservationOptions) map[string]interface{} {
+	if apiObject == nil {
+		return nil
+	}
+
+	tfMap := map[string]interface{}{}
+
+	if v := apiObject.UsageStrategy; v != nil {
+		tfMap["usage_strategy"] = aws.StringValue(v)
+	}
+
+	return tfMap
+}
+
+func flattenFleetInstances(apiObject *ec2.DescribeFleetsInstances) map[string]interface{} {
+	if apiObject == nil {
+		return nil
+	}
+
+	tfMap := map[string]interface{}{}
+
+	if v := apiObject.InstanceIds; v != nil {
+		tfMap["instance_ids"] = aws.StringValueSlice(v)
+	}
+
+	if v := apiObject.InstanceType; v != nil {
+		tfMap["instance_type"] = aws.StringValue(v)
+	}
+
+	if v := apiObject.Lifecycle; v != nil {
+		tfMap["lifecycle"] = aws.StringValue(v)
+	}
+
+	if v := apiObject.Platform; v != nil {
+		tfMap["platform"] = aws.StringValue(v)
+	}
+
+	return tfMap
+}
+
+func flattenFleetInstanceSet(apiObjects []*ec2.DescribeFleetsInstances) []interface{} {
+	if len(apiObjects) == 0 {
+		return nil
+	}
+
+	var tfList []interface{}
+
+	for _, apiObject := range apiObjects {
+		if apiObject == nil {
+			continue
+		}
+
+		tfList = append(tfList, flattenFleetInstances(apiObject))
+	}
+
+	return tfList
+}
+
+func flattenFleetLaunchTemplateConfigs(apiObjects []*ec2.FleetLaunchTemplateConfig) []interface{} {
+	if len(apiObjects) == 0 {
+		return nil
+	}
+
+	var tfList []interface{}
+
+	for _, apiObject := range apiObjects {
+		if apiObject == nil {
+			continue
+		}
+
+		tfList = append(tfList, flattenFleetLaunchTemplateConfig(apiObject))
+	}
+
+	return tfList
+}
+
+func flattenFleetLaunchTemplateConfig(apiObject *ec2.FleetLaunchTemplateConfig) map[string]interface{} {
+	if apiObject == nil {
+		return nil
+	}
+
+	tfMap := map[string]interface{}{}
+
+	if v := apiObject.LaunchTemplateSpecification; v != nil {
+		tfMap["launch_template_specification"] = []interface{}{flattenFleetLaunchTemplateSpecificationForFleet(v)}
+	}
+
+	if v := apiObject.Overrides; v != nil {
+		tfMap["override"] = flattenFleetLaunchTemplateOverrideses(v)
+	}
+
+	return tfMap
+}
+
+func flattenFleetLaunchTemplateSpecificationForFleet(apiObject *ec2.FleetLaunchTemplateSpecification) map[string]interface{} {
+	if apiObject == nil {
+		return nil
+	}
+
+	tfMap := map[string]interface{}{}
+
+	if v := apiObject.LaunchTemplateId; v != nil {
+		tfMap["launch_template_id"] = aws.StringValue(v)
+	}
+
+	if v := apiObject.LaunchTemplateName; v != nil {
+		tfMap["launch_template_name"] = aws.StringValue(v)
+	}
+
+	if v := apiObject.Version; v != nil {
+		tfMap["version"] = aws.StringValue(v)
+	}
+
+	return tfMap
+}
+
+// Pending AWS to provide this attribute back in the `Describe` call.
+// func flattenLaunchTemplatesAndOverridesResponse(apiObject *ec2.LaunchTemplateAndOverridesResponse) map[string]interface{} {
+// 	if apiObject == nil {
+// 		return nil
+// 	}
+
+// 	tfMap := map[string]interface{}{}
+
+// 	if v := apiObject.LaunchTemplateSpecification; v != nil {
+// 		tfMap["launch_template_specification"] = []interface{}{flattenFleetLaunchTemplateSpecificationForFleet(v)}
+// 	}
+
+// 	if v := apiObject.Overrides; v != nil {
+// 		tfMap["overrides"] = []interface{}{flattenFleetLaunchTemplateOverrides(v)}
+// 	}
+
+// 	return tfMap
+// }
+
+func flattenFleetLaunchTemplateOverrideses(apiObjects []*ec2.FleetLaunchTemplateOverrides) []interface{} {
+	if len(apiObjects) == 0 {
+		return nil
+	}
+
+	var tfList []interface{}
+
+	for _, apiObject := range apiObjects {
+		if apiObject == nil {
+			continue
+		}
+
+		tfList = append(tfList, flattenFleetLaunchTemplateOverrides(apiObject))
+	}
+
+	return tfList
+}
+
+func flattenFleetLaunchTemplateOverrides(apiObject *ec2.FleetLaunchTemplateOverrides) map[string]interface{} {
+	if apiObject == nil {
+		return nil
+	}
+
+	tfMap := map[string]interface{}{}
+
+	if v := apiObject.AvailabilityZone; v != nil {
+		tfMap["availability_zone"] = aws.StringValue(v)
+	}
+
+	if v := apiObject.InstanceRequirements; v != nil {
+		tfMap["instance_requirements"] = []interface{}{flattenInstanceRequirements(v)}
+	}
+
+	if v := apiObject.InstanceType; v != nil {
+		tfMap["instance_type"] = aws.StringValue(v)
+	}
+
+	if v := apiObject.MaxPrice; v != nil {
+		tfMap["max_price"] = aws.StringValue(v)
+	}
+
+	if v := apiObject.Priority; v != nil {
+		tfMap["priority"] = aws.Float64Value(v)
+	}
+
+	if v := apiObject.SubnetId; v != nil {
+		tfMap["subnet_id"] = aws.StringValue(v)
+	}
+
+	if v := apiObject.WeightedCapacity; v != nil {
+		tfMap["weighted_capacity"] = aws.Float64Value(v)
+	}
+
+	return tfMap
+}
+
+func flattenOnDemandOptions(apiObject *ec2.OnDemandOptions) map[string]interface{} {
+	if apiObject == nil {
+		return nil
+	}
+
+	tfMap := map[string]interface{}{}
+
+	if v := apiObject.AllocationStrategy; v != nil {
+		tfMap["allocation_strategy"] = aws.StringValue(v)
+	}
+
+	if v := apiObject.CapacityReservationOptions; v != nil {
+		tfMap["capacity_reservation_options"] = []interface{}{flattenCapacityReservationsOptions(v)}
+	}
+
+	if v := apiObject.MaxTotalPrice; v != nil {
+		tfMap["max_total_price"] = aws.StringValue(v)
+	}
+
+	if v := apiObject.MinTargetCapacity; v != nil {
+		tfMap["min_target_capacity"] = aws.Int64Value(v)
+	}
+
+	if v := apiObject.SingleAvailabilityZone; v != nil {
+		tfMap["single_availability_zone"] = aws.BoolValue(v)
+	}
+
+	if v := apiObject.SingleInstanceType; v != nil {
+		tfMap["single_instance_type"] = aws.BoolValue(v)
+	}
+
+	return tfMap
+}
+
+func flattenPlacement(apiObject *ec2.PlacementResponse) map[string]interface{} {
+	if apiObject == nil {
+		return nil
+	}
+
+	tfMap := map[string]interface{}{}
+
+	if v := apiObject.GroupName; v != nil {
+		tfMap["group_name"] = aws.StringValue(v)
+	}
+
+	return tfMap
+}
+
+func flattenSpotOptions(apiObject *ec2.SpotOptions) map[string]interface{} {
+	if apiObject == nil {
+		return nil
+	}
+
+	tfMap := map[string]interface{}{}
+
+	if v := apiObject.AllocationStrategy; v != nil {
+		tfMap["allocation_strategy"] = aws.StringValue(v)
+	}
+
+	if v := apiObject.InstanceInterruptionBehavior; v != nil {
+		tfMap["instance_interruption_behavior"] = aws.StringValue(v)
+	}
+
+	if v := apiObject.InstancePoolsToUseCount; v != nil {
+		tfMap["instance_pools_to_use_count"] = aws.Int64Value(v)
+	} else if aws.StringValue(apiObject.AllocationStrategy) == ec2.SpotAllocationStrategyDiversified {
+		// API will omit InstancePoolsToUseCount if AllocationStrategy is diversified, which breaks our Default: 1
+		// Here we just reset it to 1 to prevent removing the Default and setting up a special DiffSuppressFunc.
+		tfMap["instance_pools_to_use_count"] = 1
+	}
+
+	if v := apiObject.MaintenanceStrategies; v != nil {
+		tfMap["maintenance_strategies"] = []interface{}{flattenFleetSpotMaintenanceStrategies(v)}
+	}
+
+	return tfMap
+}
+
+func flattenFleetSpotMaintenanceStrategies(apiObject *ec2.FleetSpotMaintenanceStrategies) map[string]interface{} {
+	if apiObject == nil {
+		return nil
+	}
+
+	tfMap := map[string]interface{}{}
+
+	if v := apiObject.CapacityRebalance; v != nil {
+		tfMap["capacity_rebalance"] = []interface{}{flattenFleetSpotCapacityRebalance(v)}
+	}
+
+	return tfMap
+}
+
+func flattenFleetSpotCapacityRebalance(apiObject *ec2.FleetSpotCapacityRebalance) map[string]interface{} {
+	if apiObject == nil {
+		return nil
+	}
+
+	tfMap := map[string]interface{}{}
+
+	if v := apiObject.ReplacementStrategy; v != nil {
+		tfMap["replacement_strategy"] = aws.StringValue(v)
+	}
+
+	if v := apiObject.TerminationDelay; v != nil {
+		tfMap["termination_delay"] = aws.Int64Value(v)
+	}
+
+	return tfMap
+}
+
+func flattenTargetCapacitySpecification(apiObject *ec2.TargetCapacitySpecification) map[string]interface{} {
+	if apiObject == nil {
+		return nil
+	}
+
+	tfMap := map[string]interface{}{}
+
+	if v := apiObject.DefaultTargetCapacityType; v != nil {
+		tfMap["default_target_capacity_type"] = aws.StringValue(v)
+	}
+
+	if v := apiObject.OnDemandTargetCapacity; v != nil {
+		tfMap["on_demand_target_capacity"] = aws.Int64Value(v)
+	}
+
+	if v := apiObject.SpotTargetCapacity; v != nil {
+		tfMap["spot_target_capacity"] = aws.Int64Value(v)
+	}
+
+	if v := apiObject.TotalTargetCapacity; v != nil {
+		tfMap["total_target_capacity"] = aws.Int64Value(v)
+	}
+
+	if v := apiObject.TargetCapacityUnitType; v != nil {
+		tfMap["target_capacity_unit_type"] = aws.StringValue(v)
+	}
+
+	return tfMap
 }