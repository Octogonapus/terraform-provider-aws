--- conflicted
+++ resolved
@@ -55,7 +55,7 @@
 	resourceName := "aws_transfer_user.test"
 
 	resource.Test(t, resource.TestCase{
-		PreCheck:                 func() { acctest.PreCheck(t); testAccPreCheck(ctx, t) },
+		PreCheck:                 func() { acctest.PreCheck(ctx, t); testAccPreCheck(ctx, t) },
 		ErrorCheck:               acctest.ErrorCheck(t, transfer.EndpointsID),
 		ProtoV5ProviderFactories: acctest.ProtoV5ProviderFactories,
 		CheckDestroy:             testAccCheckUserDestroy(ctx),
@@ -73,52 +73,6 @@
 }
 
 func testAccUser_tags(t *testing.T) {
-	ctx := acctest.Context(t)
-	var conf transfer.DescribedUser
-	resourceName := "aws_transfer_user.test"
-	rName := sdkacctest.RandomWithPrefix(acctest.ResourcePrefix)
-
-	resource.Test(t, resource.TestCase{
-		PreCheck:                 func() { acctest.PreCheck(t); testAccPreCheck(ctx, t) },
-		ErrorCheck:               acctest.ErrorCheck(t, transfer.EndpointsID),
-		ProtoV5ProviderFactories: acctest.ProtoV5ProviderFactories,
-		CheckDestroy:             testAccCheckUserDestroy(ctx),
-		Steps: []resource.TestStep{
-			{
-				Config: testAccUserConfig_tags1(rName, "key1", "value1"),
-				Check: resource.ComposeTestCheckFunc(
-					testAccCheckUserExists(ctx, resourceName, &conf),
-					resource.TestCheckResourceAttr(resourceName, "tags.%", "1"),
-					resource.TestCheckResourceAttr(resourceName, "tags.key1", "value1"),
-				),
-			},
-			{
-				ResourceName:      resourceName,
-				ImportState:       true,
-				ImportStateVerify: true,
-			},
-			{
-				Config: testAccUserConfig_tags2(rName, "key1", "value1updated", "key2", "value2"),
-				Check: resource.ComposeTestCheckFunc(
-					testAccCheckUserExists(ctx, resourceName, &conf),
-					resource.TestCheckResourceAttr(resourceName, "tags.%", "2"),
-					resource.TestCheckResourceAttr(resourceName, "tags.key1", "value1updated"),
-					resource.TestCheckResourceAttr(resourceName, "tags.key2", "value2"),
-				),
-			},
-			{
-				Config: testAccUserConfig_tags1(rName, "key2", "value2"),
-				Check: resource.ComposeTestCheckFunc(
-					testAccCheckUserExists(ctx, resourceName, &conf),
-					resource.TestCheckResourceAttr(resourceName, "tags.%", "1"),
-					resource.TestCheckResourceAttr(resourceName, "tags.key2", "value2"),
-				),
-			},
-		},
-	})
-}
-
-func testAccUser_posix(t *testing.T) {
 	ctx := acctest.Context(t)
 	var conf transfer.DescribedUser
 	resourceName := "aws_transfer_user.test"
@@ -131,6 +85,52 @@
 		CheckDestroy:             testAccCheckUserDestroy(ctx),
 		Steps: []resource.TestStep{
 			{
+				Config: testAccUserConfig_tags1(rName, "key1", "value1"),
+				Check: resource.ComposeTestCheckFunc(
+					testAccCheckUserExists(ctx, resourceName, &conf),
+					resource.TestCheckResourceAttr(resourceName, "tags.%", "1"),
+					resource.TestCheckResourceAttr(resourceName, "tags.key1", "value1"),
+				),
+			},
+			{
+				ResourceName:      resourceName,
+				ImportState:       true,
+				ImportStateVerify: true,
+			},
+			{
+				Config: testAccUserConfig_tags2(rName, "key1", "value1updated", "key2", "value2"),
+				Check: resource.ComposeTestCheckFunc(
+					testAccCheckUserExists(ctx, resourceName, &conf),
+					resource.TestCheckResourceAttr(resourceName, "tags.%", "2"),
+					resource.TestCheckResourceAttr(resourceName, "tags.key1", "value1updated"),
+					resource.TestCheckResourceAttr(resourceName, "tags.key2", "value2"),
+				),
+			},
+			{
+				Config: testAccUserConfig_tags1(rName, "key2", "value2"),
+				Check: resource.ComposeTestCheckFunc(
+					testAccCheckUserExists(ctx, resourceName, &conf),
+					resource.TestCheckResourceAttr(resourceName, "tags.%", "1"),
+					resource.TestCheckResourceAttr(resourceName, "tags.key2", "value2"),
+				),
+			},
+		},
+	})
+}
+
+func testAccUser_posix(t *testing.T) {
+	ctx := acctest.Context(t)
+	var conf transfer.DescribedUser
+	resourceName := "aws_transfer_user.test"
+	rName := sdkacctest.RandomWithPrefix(acctest.ResourcePrefix)
+
+	resource.Test(t, resource.TestCase{
+		PreCheck:                 func() { acctest.PreCheck(ctx, t); testAccPreCheck(ctx, t) },
+		ErrorCheck:               acctest.ErrorCheck(t, transfer.EndpointsID),
+		ProtoV5ProviderFactories: acctest.ProtoV5ProviderFactories,
+		CheckDestroy:             testAccCheckUserDestroy(ctx),
+		Steps: []resource.TestStep{
+			{
 				Config: testAccUserConfig_posix(rName),
 				Check: resource.ComposeTestCheckFunc(
 					testAccCheckUserExists(ctx, resourceName, &conf),
@@ -199,35 +199,6 @@
 	})
 }
 
-<<<<<<< HEAD
-func testAccUser_disappears(t *testing.T) {
-	ctx := acctest.Context(t)
-	var serverConf transfer.DescribedServer
-	var userConf transfer.DescribedUser
-	rName := sdkacctest.RandString(10)
-	resourceName := "aws_transfer_user.test"
-
-	resource.Test(t, resource.TestCase{
-		PreCheck:                 func() { acctest.PreCheck(ctx, t); testAccPreCheck(ctx, t) },
-		ErrorCheck:               acctest.ErrorCheck(t, transfer.EndpointsID),
-		ProtoV5ProviderFactories: acctest.ProtoV5ProviderFactories,
-		CheckDestroy:             testAccCheckUserDestroy(ctx),
-		Steps: []resource.TestStep{
-			{
-				Config: testAccUserConfig_basic(rName),
-				Check: resource.ComposeTestCheckFunc(
-					testAccCheckServerExists(ctx, "aws_transfer_server.test", &serverConf),
-					testAccCheckUserExists(ctx, "aws_transfer_user.test", &userConf),
-					acctest.CheckResourceDisappears(ctx, acctest.Provider, tftransfer.ResourceUser(), resourceName),
-				),
-				ExpectNonEmptyPlan: true,
-			},
-		},
-	})
-}
-
-=======
->>>>>>> d6c8a4d9
 func testAccUser_UserName_Validation(t *testing.T) {
 	ctx := acctest.Context(t)
 	rName := sdkacctest.RandomWithPrefix(acctest.ResourcePrefix)
