package fsx_test

import (
	"context"
	"fmt"
	"regexp"
	"strings"
	"testing"

	"github.com/aws/aws-sdk-go/service/fsx"
	sdkacctest "github.com/hashicorp/terraform-plugin-sdk/v2/helper/acctest"
	"github.com/hashicorp/terraform-plugin-sdk/v2/helper/resource"
	"github.com/hashicorp/terraform-plugin-sdk/v2/terraform"
	"github.com/hashicorp/terraform-provider-aws/internal/acctest"
	"github.com/hashicorp/terraform-provider-aws/internal/conns"
	tffsx "github.com/hashicorp/terraform-provider-aws/internal/service/fsx"
	"github.com/hashicorp/terraform-provider-aws/internal/tfresource"
)

func TestAccFSxBackup_basic(t *testing.T) {
	ctx := acctest.Context(t)
	var backup fsx.Backup
	resourceName := "aws_fsx_backup.test"
	rName := sdkacctest.RandomWithPrefix(acctest.ResourcePrefix)

	resource.ParallelTest(t, resource.TestCase{
<<<<<<< HEAD
		PreCheck:                 func() { acctest.PreCheck(ctx, t); acctest.PreCheckPartitionHasService(fsx.EndpointsID, t) },
=======
		PreCheck:                 func() { acctest.PreCheck(t); acctest.PreCheckPartitionHasService(t, fsx.EndpointsID) },
>>>>>>> 78d002fe
		ErrorCheck:               acctest.ErrorCheck(t, fsx.EndpointsID),
		ProtoV5ProviderFactories: acctest.ProtoV5ProviderFactories,
		CheckDestroy:             testAccCheckBackupDestroy(ctx),
		Steps: []resource.TestStep{
			{
				Config: testAccBackupConfig_basic(rName),
				Check: resource.ComposeTestCheckFunc(
					testAccCheckBackupExists(ctx, resourceName, &backup),
					acctest.MatchResourceAttrRegionalARN(resourceName, "arn", "fsx", regexp.MustCompile(`backup/.+`)),
					acctest.CheckResourceAttrAccountID(resourceName, "owner_id"),
					resource.TestCheckResourceAttr(resourceName, "tags.%", "1"),
				),
			},
			{
				ResourceName:      resourceName,
				ImportState:       true,
				ImportStateVerify: true,
			},
		},
	})
}

func TestAccFSxBackup_ontapBasic(t *testing.T) {
	ctx := acctest.Context(t)
	var backup fsx.Backup
	resourceName := "aws_fsx_backup.test"
	rName := sdkacctest.RandomWithPrefix(acctest.ResourcePrefix)
	//FSX ONTAP Volume Names can't use dash only underscore
	vName := strings.Replace(sdkacctest.RandomWithPrefix(acctest.ResourcePrefix), "-", "_", -1)

	resource.ParallelTest(t, resource.TestCase{
<<<<<<< HEAD
		PreCheck:                 func() { acctest.PreCheck(ctx, t); acctest.PreCheckPartitionHasService(fsx.EndpointsID, t) },
=======
		PreCheck:                 func() { acctest.PreCheck(t); acctest.PreCheckPartitionHasService(t, fsx.EndpointsID) },
>>>>>>> 78d002fe
		ErrorCheck:               acctest.ErrorCheck(t, fsx.EndpointsID),
		ProtoV5ProviderFactories: acctest.ProtoV5ProviderFactories,
		CheckDestroy:             testAccCheckBackupDestroy(ctx),
		Steps: []resource.TestStep{
			{
				Config: testAccBackupConfig_ontapBasic(rName, vName),
				Check: resource.ComposeTestCheckFunc(
					testAccCheckBackupExists(ctx, resourceName, &backup),
					acctest.MatchResourceAttrRegionalARN(resourceName, "arn", "fsx", regexp.MustCompile(`backup/.+`)),
					acctest.CheckResourceAttrAccountID(resourceName, "owner_id"),
					resource.TestCheckResourceAttr(resourceName, "tags.%", "1"),
				),
			},
			{
				ResourceName:      resourceName,
				ImportState:       true,
				ImportStateVerify: true,
			},
		},
	})
}

func TestAccFSxBackup_openzfsBasic(t *testing.T) {
	ctx := acctest.Context(t)
	var backup fsx.Backup
	resourceName := "aws_fsx_backup.test"
	rName := sdkacctest.RandomWithPrefix(acctest.ResourcePrefix)

	resource.ParallelTest(t, resource.TestCase{
<<<<<<< HEAD
		PreCheck:                 func() { acctest.PreCheck(ctx, t); acctest.PreCheckPartitionHasService(fsx.EndpointsID, t) },
=======
		PreCheck:                 func() { acctest.PreCheck(t); acctest.PreCheckPartitionHasService(t, fsx.EndpointsID) },
>>>>>>> 78d002fe
		ErrorCheck:               acctest.ErrorCheck(t, fsx.EndpointsID),
		ProtoV5ProviderFactories: acctest.ProtoV5ProviderFactories,
		CheckDestroy:             testAccCheckBackupDestroy(ctx),
		Steps: []resource.TestStep{
			{
				Config: testAccBackupConfig_openZFSBasic(rName),
				Check: resource.ComposeTestCheckFunc(
					testAccCheckBackupExists(ctx, resourceName, &backup),
					acctest.MatchResourceAttrRegionalARN(resourceName, "arn", "fsx", regexp.MustCompile(`backup/.+`)),
					acctest.CheckResourceAttrAccountID(resourceName, "owner_id"),
					resource.TestCheckResourceAttr(resourceName, "tags.%", "1"),
				),
			},
			{
				ResourceName:      resourceName,
				ImportState:       true,
				ImportStateVerify: true,
			},
		},
	})
}

func TestAccFSxBackup_windowsBasic(t *testing.T) {
	ctx := acctest.Context(t)
	var backup fsx.Backup
	resourceName := "aws_fsx_backup.test"
	rName := sdkacctest.RandomWithPrefix(acctest.ResourcePrefix)

	resource.ParallelTest(t, resource.TestCase{
<<<<<<< HEAD
		PreCheck:                 func() { acctest.PreCheck(ctx, t); acctest.PreCheckPartitionHasService(fsx.EndpointsID, t) },
=======
		PreCheck:                 func() { acctest.PreCheck(t); acctest.PreCheckPartitionHasService(t, fsx.EndpointsID) },
>>>>>>> 78d002fe
		ErrorCheck:               acctest.ErrorCheck(t, fsx.EndpointsID),
		ProtoV5ProviderFactories: acctest.ProtoV5ProviderFactories,
		CheckDestroy:             testAccCheckBackupDestroy(ctx),
		Steps: []resource.TestStep{
			{
				Config: testAccBackupConfig_windowsBasic(rName),
				Check: resource.ComposeTestCheckFunc(
					testAccCheckBackupExists(ctx, resourceName, &backup),
					acctest.MatchResourceAttrRegionalARN(resourceName, "arn", "fsx", regexp.MustCompile(`backup/.+`)),
					acctest.CheckResourceAttrAccountID(resourceName, "owner_id"),
					resource.TestCheckResourceAttr(resourceName, "tags.%", "1"),
				),
			},
			{
				ResourceName:      resourceName,
				ImportState:       true,
				ImportStateVerify: true,
			},
		},
	})
}

func TestAccFSxBackup_disappears(t *testing.T) {
	ctx := acctest.Context(t)
	var backup fsx.Backup
	resourceName := "aws_fsx_backup.test"
	rName := sdkacctest.RandomWithPrefix(acctest.ResourcePrefix)

	resource.ParallelTest(t, resource.TestCase{
<<<<<<< HEAD
		PreCheck:                 func() { acctest.PreCheck(ctx, t); acctest.PreCheckPartitionHasService(fsx.EndpointsID, t) },
=======
		PreCheck:                 func() { acctest.PreCheck(t); acctest.PreCheckPartitionHasService(t, fsx.EndpointsID) },
>>>>>>> 78d002fe
		ErrorCheck:               acctest.ErrorCheck(t, fsx.EndpointsID),
		ProtoV5ProviderFactories: acctest.ProtoV5ProviderFactories,
		CheckDestroy:             testAccCheckBackupDestroy(ctx),
		Steps: []resource.TestStep{
			{
				Config: testAccBackupConfig_basic(rName),
				Check: resource.ComposeTestCheckFunc(
					testAccCheckBackupExists(ctx, resourceName, &backup),
					acctest.CheckResourceDisappears(ctx, acctest.Provider, tffsx.ResourceBackup(), resourceName),
				),
				ExpectNonEmptyPlan: true,
			},
		},
	})
}

func TestAccFSxBackup_Disappears_filesystem(t *testing.T) {
	ctx := acctest.Context(t)
	var backup fsx.Backup
	resourceName := "aws_fsx_backup.test"
	rName := sdkacctest.RandomWithPrefix(acctest.ResourcePrefix)

	resource.ParallelTest(t, resource.TestCase{
<<<<<<< HEAD
		PreCheck:                 func() { acctest.PreCheck(ctx, t); acctest.PreCheckPartitionHasService(fsx.EndpointsID, t) },
=======
		PreCheck:                 func() { acctest.PreCheck(t); acctest.PreCheckPartitionHasService(t, fsx.EndpointsID) },
>>>>>>> 78d002fe
		ErrorCheck:               acctest.ErrorCheck(t, fsx.EndpointsID),
		ProtoV5ProviderFactories: acctest.ProtoV5ProviderFactories,
		CheckDestroy:             testAccCheckBackupDestroy(ctx),
		Steps: []resource.TestStep{
			{
				Config: testAccBackupConfig_basic(rName),
				Check: resource.ComposeTestCheckFunc(
					testAccCheckBackupExists(ctx, resourceName, &backup),
					acctest.CheckResourceDisappears(ctx, acctest.Provider, tffsx.ResourceLustreFileSystem(), "aws_fsx_lustre_file_system.test"),
				),
				ExpectNonEmptyPlan: true,
			},
		},
	})
}

func TestAccFSxBackup_tags(t *testing.T) {
	ctx := acctest.Context(t)
	var backup fsx.Backup
	resourceName := "aws_fsx_backup.test"
	rName := sdkacctest.RandomWithPrefix(acctest.ResourcePrefix)

	resource.ParallelTest(t, resource.TestCase{
<<<<<<< HEAD
		PreCheck:                 func() { acctest.PreCheck(ctx, t); acctest.PreCheckPartitionHasService(fsx.EndpointsID, t) },
=======
		PreCheck:                 func() { acctest.PreCheck(t); acctest.PreCheckPartitionHasService(t, fsx.EndpointsID) },
>>>>>>> 78d002fe
		ErrorCheck:               acctest.ErrorCheck(t, fsx.EndpointsID),
		ProtoV5ProviderFactories: acctest.ProtoV5ProviderFactories,
		CheckDestroy:             testAccCheckBackupDestroy(ctx),
		Steps: []resource.TestStep{
			{
				Config: testAccBackupConfig_tags1(rName, "key1", "value1"),
				Check: resource.ComposeTestCheckFunc(
					testAccCheckBackupExists(ctx, resourceName, &backup),
					resource.TestCheckResourceAttr(resourceName, "tags.%", "1"),
					resource.TestCheckResourceAttr(resourceName, "tags.key1", "value1"),
				),
			},
			{
				ResourceName:      resourceName,
				ImportState:       true,
				ImportStateVerify: true,
			},
			{
				Config: testAccBackupConfig_tags2(rName, "key1", "value1updated", "key2", "value2"),
				Check: resource.ComposeTestCheckFunc(
					testAccCheckBackupExists(ctx, resourceName, &backup),
					resource.TestCheckResourceAttr(resourceName, "tags.%", "2"),
					resource.TestCheckResourceAttr(resourceName, "tags.key1", "value1updated"),
					resource.TestCheckResourceAttr(resourceName, "tags.key2", "value2"),
				),
			},
			{
				Config: testAccBackupConfig_tags1(rName, "key2", "value2"),
				Check: resource.ComposeTestCheckFunc(
					testAccCheckBackupExists(ctx, resourceName, &backup),
					resource.TestCheckResourceAttr(resourceName, "tags.%", "1"),
					resource.TestCheckResourceAttr(resourceName, "tags.key2", "value2"),
				),
			},
		},
	})
}

func TestAccFSxBackup_implicitTags(t *testing.T) {
	ctx := acctest.Context(t)
	var backup fsx.Backup
	resourceName := "aws_fsx_backup.test"

	resource.ParallelTest(t, resource.TestCase{
<<<<<<< HEAD
		PreCheck:                 func() { acctest.PreCheck(ctx, t); acctest.PreCheckPartitionHasService(fsx.EndpointsID, t) },
=======
		PreCheck:                 func() { acctest.PreCheck(t); acctest.PreCheckPartitionHasService(t, fsx.EndpointsID) },
>>>>>>> 78d002fe
		ErrorCheck:               acctest.ErrorCheck(t, fsx.EndpointsID),
		ProtoV5ProviderFactories: acctest.ProtoV5ProviderFactories,
		CheckDestroy:             testAccCheckBackupDestroy(ctx),
		Steps: []resource.TestStep{
			{
				Config: testAccBackupConfig_implictTags("key1", "value1"),
				Check: resource.ComposeTestCheckFunc(
					testAccCheckBackupExists(ctx, resourceName, &backup),
					resource.TestCheckResourceAttr(resourceName, "tags.%", "1"),
					resource.TestCheckResourceAttr(resourceName, "tags.key1", "value1"),
				),
			},
			{
				ResourceName:      resourceName,
				ImportState:       true,
				ImportStateVerify: true,
			},
		},
	})
}

func testAccCheckBackupExists(ctx context.Context, resourceName string, fs *fsx.Backup) resource.TestCheckFunc {
	return func(s *terraform.State) error {
		rs, ok := s.RootModule().Resources[resourceName]
		if !ok {
			return fmt.Errorf("Not found: %s", resourceName)
		}

		conn := acctest.Provider.Meta().(*conns.AWSClient).FSxConn()

		output, err := tffsx.FindBackupByID(ctx, conn, rs.Primary.ID)
		if err != nil {
			return err
		}

		if output == nil {
			return fmt.Errorf("FSx Backup (%s) not found", rs.Primary.ID)
		}

		*fs = *output

		return nil
	}
}

func testAccCheckBackupDestroy(ctx context.Context) resource.TestCheckFunc {
	return func(s *terraform.State) error {
		conn := acctest.Provider.Meta().(*conns.AWSClient).FSxConn()

		for _, rs := range s.RootModule().Resources {
			if rs.Type != "aws_fsx_backup" {
				continue
			}

			_, err := tffsx.FindBackupByID(ctx, conn, rs.Primary.ID)
			if tfresource.NotFound(err) {
				continue
			}

			if err != nil {
				return err
			}

			return fmt.Errorf("FSx Backup %s still exists", rs.Primary.ID)
		}
		return nil
	}
}

func testAccBackupBaseConfig() string {
	return acctest.ConfigCompose(acctest.ConfigAvailableAZsNoOptIn(), `
resource "aws_vpc" "test" {
  cidr_block = "10.0.0.0/16"
}

resource "aws_subnet" "test1" {
  vpc_id            = aws_vpc.test.id
  cidr_block        = "10.0.1.0/24"
  availability_zone = data.aws_availability_zones.available.names[0]
}

resource "aws_subnet" "test2" {
  vpc_id            = aws_vpc.test.id
  cidr_block        = "10.0.2.0/24"
  availability_zone = data.aws_availability_zones.available.names[1]
}
`)
}

func testAccBackupLustreBaseConfig(rName string) string {
	return acctest.ConfigCompose(testAccBackupBaseConfig(), fmt.Sprintf(`
resource "aws_fsx_lustre_file_system" "test" {
  storage_capacity            = 1200
  subnet_ids                  = [aws_subnet.test1.id]
  deployment_type             = "PERSISTENT_1"
  per_unit_storage_throughput = 50

  tags = {
    Name = %[1]q
  }
}
`, rName))
}

func testAccBackupONTAPBaseConfig(rName string, vName string) string {
	return acctest.ConfigCompose(testAccBackupBaseConfig(), fmt.Sprintf(`
resource "aws_fsx_ontap_file_system" "test" {
  storage_capacity    = 1024
  subnet_ids          = [aws_subnet.test1.id, aws_subnet.test2.id]
  deployment_type     = "MULTI_AZ_1"
  throughput_capacity = 512
  preferred_subnet_id = aws_subnet.test1.id

  tags = {
    Name = %[1]q
  }
}

resource "aws_fsx_ontap_storage_virtual_machine" "test" {
  file_system_id = aws_fsx_ontap_file_system.test.id
  name           = %[1]q
}

resource "aws_fsx_ontap_volume" "test" {
  name                       = %[2]q
  junction_path              = "/%[1]s"
  size_in_megabytes          = 1024
  storage_efficiency_enabled = true
  storage_virtual_machine_id = aws_fsx_ontap_storage_virtual_machine.test.id
}
`, rName, vName))
}

func testAccBackupOpenzfsBaseConfig(rName string) string {
	return acctest.ConfigCompose(testAccBackupBaseConfig(), fmt.Sprintf(`
resource "aws_fsx_openzfs_file_system" "test" {
  storage_capacity    = 64
  subnet_ids          = [aws_subnet.test1.id]
  deployment_type     = "SINGLE_AZ_1"
  throughput_capacity = 64


  tags = {
    Name = %[1]q
  }
}
`, rName))
}

func testAccBackupWindowsBaseConfig(rName string) string {
	return acctest.ConfigCompose(testAccBackupBaseConfig(), fmt.Sprintf(`
resource "aws_directory_service_directory" "test" {
  edition  = "Standard"
  name     = "corp.notexample.com"
  password = "SuperSecretPassw0rd"
  type     = "MicrosoftAD"

  vpc_settings {
    subnet_ids = [aws_subnet.test1.id, aws_subnet.test2.id]
    vpc_id     = aws_vpc.test.id
  }
}

resource "aws_fsx_windows_file_system" "test" {
  active_directory_id             = aws_directory_service_directory.test.id
  automatic_backup_retention_days = 0
  skip_final_backup               = true
  storage_capacity                = 32
  subnet_ids                      = [aws_subnet.test1.id]
  throughput_capacity             = 8

  tags = {
    Name = %[1]q
  }
}
`, rName))
}

func testAccBackupConfig_basic(rName string) string {
	return acctest.ConfigCompose(testAccBackupLustreBaseConfig(rName), fmt.Sprintf(`
resource "aws_fsx_backup" "test" {
  file_system_id = aws_fsx_lustre_file_system.test.id

  tags = {
    Name = %[1]q
  }
}
`, rName))
}

func testAccBackupConfig_ontapBasic(rName string, vName string) string {
	return acctest.ConfigCompose(testAccBackupONTAPBaseConfig(rName, vName), fmt.Sprintf(`
resource "aws_fsx_backup" "test" {
  volume_id = aws_fsx_ontap_volume.test.id

  tags = {
    Name = %[1]q
  }
}
`, rName))
}

func testAccBackupConfig_openZFSBasic(rName string) string {
	return acctest.ConfigCompose(testAccBackupOpenzfsBaseConfig(rName), fmt.Sprintf(`
resource "aws_fsx_backup" "test" {
  file_system_id = aws_fsx_openzfs_file_system.test.id

  tags = {
    Name = %[1]q
  }
}
`, rName))
}

func testAccBackupConfig_windowsBasic(rName string) string {
	return acctest.ConfigCompose(testAccBackupWindowsBaseConfig(rName), fmt.Sprintf(`
resource "aws_fsx_backup" "test" {
  file_system_id = aws_fsx_windows_file_system.test.id

  tags = {
    Name = %[1]q
  }
}
`, rName))
}

func testAccBackupConfig_tags1(rName string, tagKey1, tagValue1 string) string {
	return acctest.ConfigCompose(testAccBackupLustreBaseConfig(rName), fmt.Sprintf(`
resource "aws_fsx_backup" "test" {
  file_system_id = aws_fsx_lustre_file_system.test.id

  tags = {
    %[1]q = %[2]q
  }
}
`, tagKey1, tagValue1))
}

func testAccBackupConfig_tags2(rName string, tagKey1, tagValue1, tagKey2, tagValue2 string) string {
	return acctest.ConfigCompose(testAccBackupLustreBaseConfig(rName), fmt.Sprintf(`
resource "aws_fsx_backup" "test" {
  file_system_id = aws_fsx_lustre_file_system.test.id

  tags = {
    %[1]q = %[2]q
    %[3]q = %[4]q
  }
}
`, tagKey1, tagValue1, tagKey2, tagValue2))
}

func testAccBackupConfig_implictTags(tagKey1, tagValue1 string) string {
	return acctest.ConfigCompose(acctest.ConfigAvailableAZsNoOptIn(), fmt.Sprintf(`
resource "aws_vpc" "test" {
  cidr_block = "10.0.0.0/16"
}

resource "aws_subnet" "test1" {
  vpc_id            = aws_vpc.test.id
  cidr_block        = "10.0.1.0/24"
  availability_zone = data.aws_availability_zones.available.names[0]
}

resource "aws_fsx_lustre_file_system" "test" {
  storage_capacity            = 1200
  subnet_ids                  = [aws_subnet.test1.id]
  deployment_type             = "PERSISTENT_1"
  per_unit_storage_throughput = 50
  copy_tags_to_backups        = true

  tags = {
    %[1]q = %[2]q
  }
}

resource "aws_fsx_backup" "test" {
  file_system_id = aws_fsx_lustre_file_system.test.id
}
`, tagKey1, tagValue1))
}<|MERGE_RESOLUTION|>--- conflicted
+++ resolved
@@ -24,11 +24,7 @@
 	rName := sdkacctest.RandomWithPrefix(acctest.ResourcePrefix)
 
 	resource.ParallelTest(t, resource.TestCase{
-<<<<<<< HEAD
-		PreCheck:                 func() { acctest.PreCheck(ctx, t); acctest.PreCheckPartitionHasService(fsx.EndpointsID, t) },
-=======
-		PreCheck:                 func() { acctest.PreCheck(t); acctest.PreCheckPartitionHasService(t, fsx.EndpointsID) },
->>>>>>> 78d002fe
+		PreCheck:                 func() { acctest.PreCheck(ctx, t); acctest.PreCheckPartitionHasService(t, fsx.EndpointsID) },
 		ErrorCheck:               acctest.ErrorCheck(t, fsx.EndpointsID),
 		ProtoV5ProviderFactories: acctest.ProtoV5ProviderFactories,
 		CheckDestroy:             testAccCheckBackupDestroy(ctx),
@@ -60,11 +56,7 @@
 	vName := strings.Replace(sdkacctest.RandomWithPrefix(acctest.ResourcePrefix), "-", "_", -1)
 
 	resource.ParallelTest(t, resource.TestCase{
-<<<<<<< HEAD
-		PreCheck:                 func() { acctest.PreCheck(ctx, t); acctest.PreCheckPartitionHasService(fsx.EndpointsID, t) },
-=======
-		PreCheck:                 func() { acctest.PreCheck(t); acctest.PreCheckPartitionHasService(t, fsx.EndpointsID) },
->>>>>>> 78d002fe
+		PreCheck:                 func() { acctest.PreCheck(ctx, t); acctest.PreCheckPartitionHasService(t, fsx.EndpointsID) },
 		ErrorCheck:               acctest.ErrorCheck(t, fsx.EndpointsID),
 		ProtoV5ProviderFactories: acctest.ProtoV5ProviderFactories,
 		CheckDestroy:             testAccCheckBackupDestroy(ctx),
@@ -94,11 +86,7 @@
 	rName := sdkacctest.RandomWithPrefix(acctest.ResourcePrefix)
 
 	resource.ParallelTest(t, resource.TestCase{
-<<<<<<< HEAD
-		PreCheck:                 func() { acctest.PreCheck(ctx, t); acctest.PreCheckPartitionHasService(fsx.EndpointsID, t) },
-=======
-		PreCheck:                 func() { acctest.PreCheck(t); acctest.PreCheckPartitionHasService(t, fsx.EndpointsID) },
->>>>>>> 78d002fe
+		PreCheck:                 func() { acctest.PreCheck(ctx, t); acctest.PreCheckPartitionHasService(t, fsx.EndpointsID) },
 		ErrorCheck:               acctest.ErrorCheck(t, fsx.EndpointsID),
 		ProtoV5ProviderFactories: acctest.ProtoV5ProviderFactories,
 		CheckDestroy:             testAccCheckBackupDestroy(ctx),
@@ -128,11 +116,7 @@
 	rName := sdkacctest.RandomWithPrefix(acctest.ResourcePrefix)
 
 	resource.ParallelTest(t, resource.TestCase{
-<<<<<<< HEAD
-		PreCheck:                 func() { acctest.PreCheck(ctx, t); acctest.PreCheckPartitionHasService(fsx.EndpointsID, t) },
-=======
-		PreCheck:                 func() { acctest.PreCheck(t); acctest.PreCheckPartitionHasService(t, fsx.EndpointsID) },
->>>>>>> 78d002fe
+		PreCheck:                 func() { acctest.PreCheck(ctx, t); acctest.PreCheckPartitionHasService(t, fsx.EndpointsID) },
 		ErrorCheck:               acctest.ErrorCheck(t, fsx.EndpointsID),
 		ProtoV5ProviderFactories: acctest.ProtoV5ProviderFactories,
 		CheckDestroy:             testAccCheckBackupDestroy(ctx),
@@ -162,11 +146,7 @@
 	rName := sdkacctest.RandomWithPrefix(acctest.ResourcePrefix)
 
 	resource.ParallelTest(t, resource.TestCase{
-<<<<<<< HEAD
-		PreCheck:                 func() { acctest.PreCheck(ctx, t); acctest.PreCheckPartitionHasService(fsx.EndpointsID, t) },
-=======
-		PreCheck:                 func() { acctest.PreCheck(t); acctest.PreCheckPartitionHasService(t, fsx.EndpointsID) },
->>>>>>> 78d002fe
+		PreCheck:                 func() { acctest.PreCheck(ctx, t); acctest.PreCheckPartitionHasService(t, fsx.EndpointsID) },
 		ErrorCheck:               acctest.ErrorCheck(t, fsx.EndpointsID),
 		ProtoV5ProviderFactories: acctest.ProtoV5ProviderFactories,
 		CheckDestroy:             testAccCheckBackupDestroy(ctx),
@@ -190,11 +170,7 @@
 	rName := sdkacctest.RandomWithPrefix(acctest.ResourcePrefix)
 
 	resource.ParallelTest(t, resource.TestCase{
-<<<<<<< HEAD
-		PreCheck:                 func() { acctest.PreCheck(ctx, t); acctest.PreCheckPartitionHasService(fsx.EndpointsID, t) },
-=======
-		PreCheck:                 func() { acctest.PreCheck(t); acctest.PreCheckPartitionHasService(t, fsx.EndpointsID) },
->>>>>>> 78d002fe
+		PreCheck:                 func() { acctest.PreCheck(ctx, t); acctest.PreCheckPartitionHasService(t, fsx.EndpointsID) },
 		ErrorCheck:               acctest.ErrorCheck(t, fsx.EndpointsID),
 		ProtoV5ProviderFactories: acctest.ProtoV5ProviderFactories,
 		CheckDestroy:             testAccCheckBackupDestroy(ctx),
@@ -218,11 +194,7 @@
 	rName := sdkacctest.RandomWithPrefix(acctest.ResourcePrefix)
 
 	resource.ParallelTest(t, resource.TestCase{
-<<<<<<< HEAD
-		PreCheck:                 func() { acctest.PreCheck(ctx, t); acctest.PreCheckPartitionHasService(fsx.EndpointsID, t) },
-=======
-		PreCheck:                 func() { acctest.PreCheck(t); acctest.PreCheckPartitionHasService(t, fsx.EndpointsID) },
->>>>>>> 78d002fe
+		PreCheck:                 func() { acctest.PreCheck(ctx, t); acctest.PreCheckPartitionHasService(t, fsx.EndpointsID) },
 		ErrorCheck:               acctest.ErrorCheck(t, fsx.EndpointsID),
 		ProtoV5ProviderFactories: acctest.ProtoV5ProviderFactories,
 		CheckDestroy:             testAccCheckBackupDestroy(ctx),
@@ -267,11 +239,7 @@
 	resourceName := "aws_fsx_backup.test"
 
 	resource.ParallelTest(t, resource.TestCase{
-<<<<<<< HEAD
-		PreCheck:                 func() { acctest.PreCheck(ctx, t); acctest.PreCheckPartitionHasService(fsx.EndpointsID, t) },
-=======
-		PreCheck:                 func() { acctest.PreCheck(t); acctest.PreCheckPartitionHasService(t, fsx.EndpointsID) },
->>>>>>> 78d002fe
+		PreCheck:                 func() { acctest.PreCheck(ctx, t); acctest.PreCheckPartitionHasService(t, fsx.EndpointsID) },
 		ErrorCheck:               acctest.ErrorCheck(t, fsx.EndpointsID),
 		ProtoV5ProviderFactories: acctest.ProtoV5ProviderFactories,
 		CheckDestroy:             testAccCheckBackupDestroy(ctx),
