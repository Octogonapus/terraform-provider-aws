--- conflicted
+++ resolved
@@ -351,7 +351,6 @@
 	})
 }
 
-<<<<<<< HEAD
 // Reference: https://github.com/hashicorp/terraform-provider-aws/issues/26271
 func TestAccServiceCatalogProvisionedProduct_ProvisioningArtifactNameChanged(t *testing.T) {
 	resourceName := "aws_servicecatalog_provisioned_product.test"
@@ -391,13 +390,9 @@
 	})
 }
 
-func testAccCheckProvisionedProductDestroy(s *terraform.State) error {
-	conn := acctest.Provider.Meta().(*conns.AWSClient).ServiceCatalogConn
-=======
 func testAccCheckProvisionedProductDestroy(ctx context.Context) resource.TestCheckFunc {
 	return func(s *terraform.State) error {
 		conn := acctest.Provider.Meta().(*conns.AWSClient).ServiceCatalogConn()
->>>>>>> 546c3f60
 
 		for _, rs := range s.RootModule().Resources {
 			if rs.Type != "aws_servicecatalog_provisioned_product" {
@@ -445,7 +440,6 @@
 	}
 }
 
-<<<<<<< HEAD
 func testAccProvisionedProductConfig_updateProvisionedProductArtifactName(rName string, domain string, email string, version string, vpcCidr string) string {
 	return acctest.ConfigCompose(testAccProvisionedProductTemplateURLBaseConfig(rName, domain, email),
 		fmt.Sprintf(`
@@ -514,10 +508,7 @@
 	}
 }
 
-func testAccProvisionedProductTemplateURLBaseConfig(rName, domain, email string) string {
-=======
 func testAccProvisionedProductPortfolioBaseConfig(rName string) string {
->>>>>>> 546c3f60
 	return fmt.Sprintf(`
 resource "aws_servicecatalog_portfolio" "test" {
   name          = %[1]q
