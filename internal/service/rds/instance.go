package rds

import (
	"fmt"
	"log"
	"regexp"
	"strconv"
	"strings"
	"time"

	"github.com/aws/aws-sdk-go/aws"
	"github.com/aws/aws-sdk-go/service/rds"
	"github.com/hashicorp/aws-sdk-go-base/v2/awsv1shim/v2/tfawserr"
	"github.com/hashicorp/terraform-plugin-sdk/v2/helper/schema"
	"github.com/hashicorp/terraform-plugin-sdk/v2/helper/validation"
	"github.com/hashicorp/terraform-provider-aws/internal/conns"
	"github.com/hashicorp/terraform-provider-aws/internal/create"
	"github.com/hashicorp/terraform-provider-aws/internal/flex"
	tftags "github.com/hashicorp/terraform-provider-aws/internal/tags"
	"github.com/hashicorp/terraform-provider-aws/internal/tfresource"
	"github.com/hashicorp/terraform-provider-aws/internal/verify"
)

func ResourceInstance() *schema.Resource {
	return &schema.Resource{
		Create: resourceInstanceCreate,
		Read:   resourceInstanceRead,
		Update: resourceInstanceUpdate,
		Delete: resourceInstanceDelete,

		Importer: &schema.ResourceImporter{
			State: resourceInstanceImport,
		},

		SchemaVersion: 1,
		StateUpgraders: []schema.StateUpgrader{
			{
				Type:    resourceInstanceResourceV0().CoreConfigSchema().ImpliedType(),
				Upgrade: InstanceStateUpgradeV0,
				Version: 0,
			},
		},

		Timeouts: &schema.ResourceTimeout{
			Create: schema.DefaultTimeout(40 * time.Minute),
			Update: schema.DefaultTimeout(80 * time.Minute),
			Delete: schema.DefaultTimeout(60 * time.Minute),
		},

		Schema: map[string]*schema.Schema{
			"address": {
				Type:     schema.TypeString,
				Computed: true,
			},
			"allocated_storage": {
				Type:     schema.TypeInt,
				Optional: true,
				Computed: true,
				DiffSuppressFunc: func(k, old, new string, d *schema.ResourceData) bool {
					mas := d.Get("max_allocated_storage").(int)

					newInt, err := strconv.Atoi(new)

					if err != nil {
						return false
					}

					oldInt, err := strconv.Atoi(old)

					if err != nil {
						return false
					}

					// Allocated is higher than the configuration
					// and autoscaling is enabled
					if oldInt > newInt && mas > newInt {
						return true
					}

					return false
				},
			},
			"allow_major_version_upgrade": {
				Type:     schema.TypeBool,
				Optional: true,
			},
			// apply_immediately is used to determine when the update modifications
			// take place.
			// See http://docs.aws.amazon.com/AmazonRDS/latest/UserGuide/Overview.DBInstance.Modifying.html
			"apply_immediately": {
				Type:     schema.TypeBool,
				Optional: true,
				Computed: true,
			},
			"arn": {
				Type:     schema.TypeString,
				Computed: true,
			},
			"auto_minor_version_upgrade": {
				Type:     schema.TypeBool,
				Optional: true,
				Default:  true,
			},
			"availability_zone": {
				Type:     schema.TypeString,
				Optional: true,
				Computed: true,
				ForceNew: true,
			},
			"backup_retention_period": {
				Type:     schema.TypeInt,
				Optional: true,
				Computed: true,
			},
			"backup_window": {
				Type:         schema.TypeString,
				Optional:     true,
				Computed:     true,
				ValidateFunc: verify.ValidOnceADayWindowFormat,
			},
			"ca_cert_identifier": {
				Type:     schema.TypeString,
				Optional: true,
				Computed: true,
			},
			"character_set_name": {
				Type:     schema.TypeString,
				Optional: true,
				Computed: true,
				ForceNew: true,
			},
			"copy_tags_to_snapshot": {
				Type:     schema.TypeBool,
				Optional: true,
				Default:  false,
			},
			"customer_owned_ip_enabled": {
				Type:     schema.TypeBool,
				Optional: true,
			},
			"db_name": {
				Type:     schema.TypeString,
				Optional: true,
				Computed: true,
				ForceNew: true,
				ConflictsWith: []string{
					"name",
					"replicate_source_db",
				},
			},
			"db_subnet_group_name": {
				Type:     schema.TypeString,
				Optional: true,
				Computed: true,
			},
			"delete_automated_backups": {
				Type:     schema.TypeBool,
				Optional: true,
				Default:  true,
			},
			"deletion_protection": {
				Type:     schema.TypeBool,
				Optional: true,
			},
			"domain": {
				Type:     schema.TypeString,
				Optional: true,
			},
			"domain_iam_role_name": {
				Type:     schema.TypeString,
				Optional: true,
			},
			"enabled_cloudwatch_logs_exports": {
				Type:     schema.TypeSet,
				Optional: true,
				Elem: &schema.Schema{
					Type:         schema.TypeString,
					ValidateFunc: validation.StringInSlice(InstanceExportableLogType_Values(), false),
				},
			},
			"endpoint": {
				Type:     schema.TypeString,
				Computed: true,
			},
			"engine": {
				Type:     schema.TypeString,
				Optional: true,
				Computed: true,
				ForceNew: true,
				StateFunc: func(v interface{}) string {
					value := v.(string)
					return strings.ToLower(value)
				},
				ConflictsWith: []string{"replicate_source_db"},
			},
			"engine_version": {
				Type:          schema.TypeString,
				Optional:      true,
				Computed:      true,
				ConflictsWith: []string{"replicate_source_db"},
			},
			"engine_version_actual": {
				Type:     schema.TypeString,
				Computed: true,
			},
			"final_snapshot_identifier": {
				Type:     schema.TypeString,
				Optional: true,
				ValidateFunc: validation.All(
					validation.StringMatch(regexp.MustCompile(`^[A-Za-z]`), "must begin with alphabetic character"),
					validation.StringMatch(regexp.MustCompile(`^[0-9A-Za-z-]+$`), "must only contain alphanumeric characters and hyphens"),
					validation.StringDoesNotMatch(regexp.MustCompile(`--`), "cannot contain two consecutive hyphens"),
					validation.StringDoesNotMatch(regexp.MustCompile(`-$`), "cannot end in a hyphen"),
				),
			},
			"hosted_zone_id": {
				Type:     schema.TypeString,
				Computed: true,
			},
			"iam_database_authentication_enabled": {
				Type:     schema.TypeBool,
				Optional: true,
			},
			"identifier": {
				Type:          schema.TypeString,
				Optional:      true,
				Computed:      true,
				ForceNew:      true,
				ConflictsWith: []string{"identifier_prefix"},
				ValidateFunc:  validIdentifier,
			},
			"identifier_prefix": {
				Type:          schema.TypeString,
				Optional:      true,
				Computed:      true,
				ForceNew:      true,
				ConflictsWith: []string{"identifier"},
				ValidateFunc:  validIdentifierPrefix,
			},
			"instance_class": {
				Type:     schema.TypeString,
				Required: true,
			},
			"iops": {
				Type:     schema.TypeInt,
				Optional: true,
			},
			"kms_key_id": {
				Type:         schema.TypeString,
				Optional:     true,
				Computed:     true,
				ForceNew:     true,
				ValidateFunc: verify.ValidARN,
			},
			"latest_restorable_time": {
				Type:     schema.TypeString,
				Computed: true,
			},
			"license_model": {
				Type:     schema.TypeString,
				Optional: true,
				Computed: true,
			},
			"maintenance_window": {
				Type:     schema.TypeString,
				Optional: true,
				Computed: true,
				StateFunc: func(v interface{}) string {
					if v != nil {
						value := v.(string)
						return strings.ToLower(value)
					}
					return ""
				},
				ValidateFunc: verify.ValidOnceAWeekWindowFormat,
			},
			"max_allocated_storage": {
				Type:     schema.TypeInt,
				Optional: true,
				DiffSuppressFunc: func(k, old, new string, d *schema.ResourceData) bool {
					if old == "0" && new == fmt.Sprintf("%d", d.Get("allocated_storage").(int)) {
						return true
					}
					return false
				},
			},
			"monitoring_interval": {
				Type:     schema.TypeInt,
				Optional: true,
				Default:  0,
			},
			"monitoring_role_arn": {
				Type:     schema.TypeString,
				Optional: true,
				Computed: true,
			},
			"multi_az": {
				Type:     schema.TypeBool,
				Optional: true,
				Computed: true,
			},
			"name": {
				Type:       schema.TypeString,
				Optional:   true,
				Computed:   true,
				Deprecated: "Use db_name instead",
				ForceNew:   true,
				ConflictsWith: []string{
					"db_name",
					"replicate_source_db",
				},
			},
			"nchar_character_set_name": {
				Type:     schema.TypeString,
				Optional: true,
				Computed: true,
				ForceNew: true,
			},
			"network_type": {
				Type:     schema.TypeString,
				Optional: true,
				Computed: true,
			},
			"option_group_name": {
				Type:     schema.TypeString,
				Optional: true,
				Computed: true,
			},
			"parameter_group_name": {
				Type:     schema.TypeString,
				Optional: true,
				Computed: true,
			},
			"password": {
				Type:      schema.TypeString,
				Optional:  true,
				Sensitive: true,
			},
			"performance_insights_enabled": {
				Type:     schema.TypeBool,
				Optional: true,
				Default:  false,
			},
			"performance_insights_kms_key_id": {
				Type:         schema.TypeString,
				Optional:     true,
				Computed:     true,
				ValidateFunc: verify.ValidARN,
			},
			"performance_insights_retention_period": {
				Type:     schema.TypeInt,
				Optional: true,
				Computed: true,
			},
			"port": {
				Type:     schema.TypeInt,
				Optional: true,
				Computed: true,
			},
			"publicly_accessible": {
				Type:     schema.TypeBool,
				Optional: true,
				Default:  false,
			},
			"replica_mode": {
				Type:         schema.TypeString,
				Optional:     true,
				Computed:     true,
				ValidateFunc: validation.StringInSlice(rds.ReplicaMode_Values(), false),
			},
			"replicas": {
				Type:     schema.TypeList,
				Computed: true,
				Elem:     &schema.Schema{Type: schema.TypeString},
			},
			"replicate_source_db": {
				Type:     schema.TypeString,
				Optional: true,
			},
			"resource_id": {
				Type:     schema.TypeString,
				Computed: true,
			},
			"restore_to_point_in_time": {
				Type:     schema.TypeList,
				Optional: true,
				MaxItems: 1,
				ForceNew: true,
				ConflictsWith: []string{
					"s3_import",
					"snapshot_identifier",
					"replicate_source_db",
				},
				Elem: &schema.Resource{
					Schema: map[string]*schema.Schema{
						"restore_time": {
							Type:          schema.TypeString,
							Optional:      true,
							ValidateFunc:  verify.ValidUTCTimestamp,
							ConflictsWith: []string{"restore_to_point_in_time.0.use_latest_restorable_time"},
						},
						"source_db_instance_automated_backups_arn": {
							Type:     schema.TypeString,
							Optional: true,
						},
						"source_db_instance_identifier": {
							Type:     schema.TypeString,
							Optional: true,
						},
						"source_dbi_resource_id": {
							Type:     schema.TypeString,
							Optional: true,
						},
						"use_latest_restorable_time": {
							Type:          schema.TypeBool,
							Optional:      true,
							ConflictsWith: []string{"restore_to_point_in_time.0.restore_time"},
						},
					},
				},
			},
			"s3_import": {
				Type:     schema.TypeList,
				Optional: true,
				MaxItems: 1,
				ConflictsWith: []string{
					"snapshot_identifier",
					"replicate_source_db",
				},
				Elem: &schema.Resource{
					Schema: map[string]*schema.Schema{
						"bucket_name": {
							Type:     schema.TypeString,
							Required: true,
							ForceNew: true,
						},
						"bucket_prefix": {
							Type:     schema.TypeString,
							Optional: true,
							ForceNew: true,
						},
						"ingestion_role": {
							Type:     schema.TypeString,
							Required: true,
							ForceNew: true,
						},
						"source_engine": {
							Type:     schema.TypeString,
							Required: true,
							ForceNew: true,
						},
						"source_engine_version": {
							Type:     schema.TypeString,
							Required: true,
							ForceNew: true,
						},
					},
				},
			},
			"security_group_names": {
				Type:       schema.TypeSet,
				Optional:   true,
				Elem:       &schema.Schema{Type: schema.TypeString},
				Deprecated: `With the retirement of EC2-Classic the security_group_names attribute has been deprecated and will be removed in a future version.`,
			},
			"skip_final_snapshot": {
				Type:     schema.TypeBool,
				Optional: true,
				Default:  false,
			},
			"snapshot_identifier": {
				Type:     schema.TypeString,
				Computed: true,
				Optional: true,
				ForceNew: true,
			},
			"status": {
				Type:     schema.TypeString,
				Computed: true,
			},
			"storage_encrypted": {
				Type:     schema.TypeBool,
				Optional: true,
				ForceNew: true,
			},
			"storage_type": {
				Type:         schema.TypeString,
				Optional:     true,
				Computed:     true,
				ValidateFunc: validation.StringInSlice(StorageType_Values(), false),
			},
			"tags":     tftags.TagsSchema(),
			"tags_all": tftags.TagsSchemaComputed(),
			"timezone": {
				Type:     schema.TypeString,
				Optional: true,
				Computed: true,
				ForceNew: true,
			},
			"username": {
				Type:          schema.TypeString,
				Optional:      true,
				Computed:      true,
				ForceNew:      true,
				ConflictsWith: []string{"replicate_source_db"},
			},
			"vpc_security_group_ids": {
				Type:     schema.TypeSet,
				Optional: true,
				Computed: true,
				Elem:     &schema.Schema{Type: schema.TypeString},
			},
		},

		CustomizeDiff: verify.SetTagsDiff,
	}
}

func resourceInstanceCreate(d *schema.ResourceData, meta interface{}) error {
	conn := meta.(*conns.AWSClient).RDSConn
	defaultTagsConfig := meta.(*conns.AWSClient).DefaultTagsConfig
	tags := defaultTagsConfig.MergeTags(tftags.New(d.Get("tags").(map[string]interface{})))

	// Some API calls (e.g. CreateDBInstanceReadReplica and
	// RestoreDBInstanceFromDBSnapshot do not support all parameters to
	// correctly apply all settings in one pass. For missing parameters or
	// unsupported configurations, we may need to call ModifyDBInstance
	// afterwards to prevent Terraform operators from API errors or needing
	// to double apply.
	var requiresModifyDbInstance bool
	modifyDbInstanceInput := &rds.ModifyDBInstanceInput{
		ApplyImmediately: aws.Bool(true),
	}

	// Some ModifyDBInstance parameters (e.g. DBParameterGroupName) require
	// a database instance reboot to take effect. During resource creation,
	// we expect everything to be in sync before returning completion.
	var requiresRebootDbInstance bool

	identifier := create.Name(d.Get("identifier").(string), d.Get("identifier_prefix").(string))

	if v, ok := d.GetOk("replicate_source_db"); ok {
		sourceDBInstanceID := v.(string)
		input := &rds.CreateDBInstanceReadReplicaInput{
			AutoMinorVersionUpgrade:    aws.Bool(d.Get("auto_minor_version_upgrade").(bool)),
			CopyTagsToSnapshot:         aws.Bool(d.Get("copy_tags_to_snapshot").(bool)),
			DBInstanceClass:            aws.String(d.Get("instance_class").(string)),
			DBInstanceIdentifier:       aws.String(identifier),
			DeletionProtection:         aws.Bool(d.Get("deletion_protection").(bool)),
			PubliclyAccessible:         aws.Bool(d.Get("publicly_accessible").(bool)),
			SourceDBInstanceIdentifier: aws.String(sourceDBInstanceID),
			Tags:                       Tags(tags.IgnoreAWS()),
		}

		if _, ok := d.GetOk("allocated_storage"); ok {
			// RDS doesn't allow modifying the storage of a replica within the first 6h of creation.
			// allocated_storage is inherited from the primary so only the same value or no value is correct; a different value would fail the creation.
			// A different value is possible, granted: the value is higher than the current, there has been 6h between
			log.Printf("[INFO] allocated_storage was ignored for DB Instance (%s) because a replica inherits the primary's allocated_storage and this cannot be changed at creation.", d.Id())
		}

		if v, ok := d.GetOk("availability_zone"); ok {
			input.AvailabilityZone = aws.String(v.(string))
		}

		if v, ok := d.GetOk("db_subnet_group_name"); ok {
			input.DBSubnetGroupName = aws.String(v.(string))
		}

		if v, ok := d.GetOk("enabled_cloudwatch_logs_exports"); ok && v.(*schema.Set).Len() > 0 {
			input.EnableCloudwatchLogsExports = flex.ExpandStringSet(v.(*schema.Set))
		}

		if v, ok := d.GetOk("iam_database_authentication_enabled"); ok {
			input.EnableIAMDatabaseAuthentication = aws.Bool(v.(bool))
		}

		if v, ok := d.GetOk("iops"); ok {
			input.Iops = aws.Int64(int64(v.(int)))
		}

		if v, ok := d.GetOk("kms_key_id"); ok {
			input.KmsKeyId = aws.String(v.(string))
			if arnParts := strings.Split(sourceDBInstanceID, ":"); len(arnParts) >= 4 {
				input.SourceRegion = aws.String(arnParts[3])
			}
		}

		if v, ok := d.GetOk("monitoring_interval"); ok {
			input.MonitoringInterval = aws.Int64(int64(v.(int)))
		}

		if v, ok := d.GetOk("monitoring_role_arn"); ok {
			input.MonitoringRoleArn = aws.String(v.(string))
		}

		if v, ok := d.GetOk("multi_az"); ok {
			input.MultiAZ = aws.Bool(v.(bool))
		}

<<<<<<< HEAD
		if attr, ok := d.GetOk("network_type"); ok {
			opts.NetworkType = aws.String(attr.(string))
		}

		if attr, ok := d.GetOk("option_group_name"); ok {
			opts.OptionGroupName = aws.String(attr.(string))
=======
		if v, ok := d.GetOk("option_group_name"); ok {
			input.OptionGroupName = aws.String(v.(string))
>>>>>>> 3f07e747
		}

		if v, ok := d.GetOk("performance_insights_enabled"); ok {
			input.EnablePerformanceInsights = aws.Bool(v.(bool))
		}

		if v, ok := d.GetOk("performance_insights_kms_key_id"); ok {
			input.PerformanceInsightsKMSKeyId = aws.String(v.(string))
		}

		if v, ok := d.GetOk("performance_insights_retention_period"); ok {
			input.PerformanceInsightsRetentionPeriod = aws.Int64(int64(v.(int)))
		}

		if v, ok := d.GetOk("port"); ok {
			input.Port = aws.Int64(int64(v.(int)))
		}

		if v, ok := d.GetOk("replica_mode"); ok {
			input.ReplicaMode = aws.String(v.(string))
			requiresModifyDbInstance = true
		}

		if attr, ok := d.GetOk("storage_type"); ok {
			input.StorageType = aws.String(attr.(string))
		}

		if v, ok := d.GetOk("vpc_security_group_ids"); ok && v.(*schema.Set).Len() > 0 {
			input.VpcSecurityGroupIds = flex.ExpandStringSet(v.(*schema.Set))
		}

		log.Printf("[DEBUG] Creating RDS DB Instance: %s", input)
		outputRaw, err := tfresource.RetryWhenAWSErrMessageContains(propagationTimeout,
			func() (interface{}, error) {
				return conn.CreateDBInstanceReadReplica(input)
			},
			errCodeInvalidParameterValue, "ENHANCED_MONITORING")

		if err != nil {
			return fmt.Errorf("creating RDS DB Instance (read replica) (%s): %w", identifier, err)
		}

		output := outputRaw.(*rds.CreateDBInstanceReadReplicaOutput)

		if v, ok := d.GetOk("allow_major_version_upgrade"); ok {
			// Having allowing_major_version_upgrade by itself should not trigger ModifyDBInstance
			// "InvalidParameterCombination: No modifications were requested".
			modifyDbInstanceInput.AllowMajorVersionUpgrade = aws.Bool(v.(bool))
		}

		if v, ok := d.GetOk("backup_retention_period"); ok {
			if current, desired := aws.Int64Value(output.DBInstance.BackupRetentionPeriod), int64(v.(int)); current != desired {
				modifyDbInstanceInput.BackupRetentionPeriod = aws.Int64(desired)
				requiresModifyDbInstance = true
			}
		}

		if v, ok := d.GetOk("backup_window"); ok {
			if current, desired := aws.StringValue(output.DBInstance.PreferredBackupWindow), v.(string); current != desired {
				modifyDbInstanceInput.PreferredBackupWindow = aws.String(desired)
				requiresModifyDbInstance = true
			}
		}

		if v, ok := d.GetOk("ca_cert_identifier"); ok {
			if current, desired := aws.StringValue(output.DBInstance.CACertificateIdentifier), v.(string); current != desired {
				modifyDbInstanceInput.CACertificateIdentifier = aws.String(desired)
				requiresModifyDbInstance = true
			}
		}

		if v, ok := d.GetOk("maintenance_window"); ok {
			if current, desired := aws.StringValue(output.DBInstance.PreferredMaintenanceWindow), v.(string); current != desired {
				modifyDbInstanceInput.PreferredMaintenanceWindow = aws.String(desired)
				requiresModifyDbInstance = true
			}
		}

		if v, ok := d.GetOk("max_allocated_storage"); ok {
			if current, desired := aws.Int64Value(output.DBInstance.MaxAllocatedStorage), int64(v.(int)); current != desired {
				modifyDbInstanceInput.MaxAllocatedStorage = aws.Int64(desired)
				requiresModifyDbInstance = true
			}
		}

		if v, ok := d.GetOk("parameter_group_name"); ok {
			if len(output.DBInstance.DBParameterGroups) > 0 {
				if current, desired := aws.StringValue(output.DBInstance.DBParameterGroups[0].DBParameterGroupName), v.(string); current != desired {
					modifyDbInstanceInput.DBParameterGroupName = aws.String(desired)
					requiresModifyDbInstance = true
					requiresRebootDbInstance = true
				}
			}
		}

		if v, ok := d.GetOk("password"); ok {
			modifyDbInstanceInput.MasterUserPassword = aws.String(v.(string))
			requiresModifyDbInstance = true
		}

		if v := d.Get("security_group_names").(*schema.Set); v.Len() > 0 {
			if current, desired := flattenDBSecurityGroups(output.DBInstance.DBSecurityGroups), v; !desired.Equal(current) {
				modifyDbInstanceInput.DBSecurityGroups = flex.ExpandStringSet(v)
				requiresModifyDbInstance = true
			}
		}
	} else if v, ok := d.GetOk("s3_import"); ok {
		dbName := d.Get("db_name").(string)
		if dbName == "" {
			dbName = d.Get("name").(string)
		}

		if _, ok := d.GetOk("allocated_storage"); !ok {
			return fmt.Errorf(`provider.aws: aws_db_instance: %s: "allocated_storage": required field is not set`, dbName)
		}
		if _, ok := d.GetOk("engine"); !ok {
			return fmt.Errorf(`provider.aws: aws_db_instance: %s: "engine": required field is not set`, dbName)
		}
		if _, ok := d.GetOk("password"); !ok {
			return fmt.Errorf(`provider.aws: aws_db_instance: %s: "password": required field is not set`, dbName)
		}
		if _, ok := d.GetOk("username"); !ok {
			return fmt.Errorf(`provider.aws: aws_db_instance: %s: "username": required field is not set`, dbName)
		}

		if _, ok := d.GetOk("character_set_name"); ok {
			return fmt.Errorf(`provider.aws: aws_db_instance: %s: "character_set_name" doesn't work with with restores"`, dbName)
		}
		if _, ok := d.GetOk("timezone"); ok {
			return fmt.Errorf(`provider.aws: aws_db_instance: %s: "timezone" doesn't work with with restores"`, dbName)
		}

		tfMap := v.([]interface{})[0].(map[string]interface{})
		input := &rds.RestoreDBInstanceFromS3Input{
			AllocatedStorage:        aws.Int64(int64(d.Get("allocated_storage").(int))),
			AutoMinorVersionUpgrade: aws.Bool(d.Get("auto_minor_version_upgrade").(bool)),
			BackupRetentionPeriod:   aws.Int64(int64(d.Get("backup_retention_period").(int))),
			CopyTagsToSnapshot:      aws.Bool(d.Get("copy_tags_to_snapshot").(bool)),
			DBInstanceClass:         aws.String(d.Get("instance_class").(string)),
			DBInstanceIdentifier:    aws.String(identifier),
			DBName:                  aws.String(dbName),
			DeletionProtection:      aws.Bool(d.Get("deletion_protection").(bool)),
			Engine:                  aws.String(d.Get("engine").(string)),
			EngineVersion:           aws.String(d.Get("engine_version").(string)),
			MasterUsername:          aws.String(d.Get("username").(string)),
			MasterUserPassword:      aws.String(d.Get("password").(string)),
			PubliclyAccessible:      aws.Bool(d.Get("publicly_accessible").(bool)),
			S3BucketName:            aws.String(tfMap["bucket_name"].(string)),
			S3IngestionRoleArn:      aws.String(tfMap["ingestion_role"].(string)),
			S3Prefix:                aws.String(tfMap["bucket_prefix"].(string)),
			SourceEngine:            aws.String(tfMap["source_engine"].(string)),
			SourceEngineVersion:     aws.String(tfMap["source_engine_version"].(string)),
			StorageEncrypted:        aws.Bool(d.Get("storage_encrypted").(bool)),
			Tags:                    Tags(tags.IgnoreAWS()),
		}

		if v, ok := d.GetOk("availability_zone"); ok {
			input.AvailabilityZone = aws.String(v.(string))
		}

<<<<<<< HEAD
		if attr, ok := d.GetOk("network_type"); ok {
			opts.NetworkType = aws.String(attr.(string))
		}

		if _, ok := d.GetOk("character_set_name"); ok {
			return fmt.Errorf(`provider.aws: aws_db_instance: %s: "character_set_name" doesn't work with with restores"`, dbName)
=======
		if v, ok := d.GetOk("backup_window"); ok {
			input.PreferredBackupWindow = aws.String(v.(string))
>>>>>>> 3f07e747
		}

		if v, ok := d.GetOk("db_subnet_group_name"); ok {
			input.DBSubnetGroupName = aws.String(v.(string))
		}

		if v, ok := d.GetOk("iam_database_authentication_enabled"); ok {
			input.EnableIAMDatabaseAuthentication = aws.Bool(v.(bool))
		}

		if v, ok := d.GetOk("iops"); ok {
			input.Iops = aws.Int64(int64(v.(int)))
		}

		if v, ok := d.GetOk("kms_key_id"); ok {
			input.KmsKeyId = aws.String(v.(string))
		}

		if v, ok := d.GetOk("license_model"); ok {
			input.LicenseModel = aws.String(v.(string))
		}

		if v, ok := d.GetOk("maintenance_window"); ok {
			input.PreferredMaintenanceWindow = aws.String(v.(string))
		}

		if v, ok := d.GetOk("monitoring_interval"); ok {
			input.MonitoringInterval = aws.Int64(int64(v.(int)))
		}

		if v, ok := d.GetOk("monitoring_role_arn"); ok {
			input.MonitoringRoleArn = aws.String(v.(string))
		}

		if v, ok := d.GetOk("multi_az"); ok {
			input.MultiAZ = aws.Bool(v.(bool))
		}

		if v, ok := d.GetOk("option_group_name"); ok {
			input.OptionGroupName = aws.String(v.(string))
		}

		if v, ok := d.GetOk("parameter_group_name"); ok {
			input.DBParameterGroupName = aws.String(v.(string))
		}

		if v, ok := d.GetOk("performance_insights_enabled"); ok {
			input.EnablePerformanceInsights = aws.Bool(v.(bool))
		}

		if v, ok := d.GetOk("performance_insights_kms_key_id"); ok {
			input.PerformanceInsightsKMSKeyId = aws.String(v.(string))
		}

		if v, ok := d.GetOk("performance_insights_retention_period"); ok {
			input.PerformanceInsightsRetentionPeriod = aws.Int64(int64(v.(int)))
		}

		if v, ok := d.GetOk("port"); ok {
			input.Port = aws.Int64(int64(v.(int)))
		}

		if v, ok := d.GetOk("security_group_names"); ok && v.(*schema.Set).Len() > 0 {
			input.DBSecurityGroups = flex.ExpandStringSet(v.(*schema.Set))
		}

		if v, ok := d.GetOk("storage_type"); ok {
			input.StorageType = aws.String(v.(string))
		}

		if v, ok := d.GetOk("vpc_security_group_ids"); ok && v.(*schema.Set).Len() > 0 {
			input.VpcSecurityGroupIds = flex.ExpandStringSet(v.(*schema.Set))
		}

		log.Printf("[DEBUG] Creating RDS DB Instance: %s", input)
		_, err := tfresource.RetryWhen(propagationTimeout,
			func() (interface{}, error) {
				return conn.RestoreDBInstanceFromS3(input)
			},
			func(err error) (bool, error) {
				if tfawserr.ErrMessageContains(err, errCodeInvalidParameterValue, "ENHANCED_MONITORING") {
					return true, err
				}
				if tfawserr.ErrMessageContains(err, errCodeInvalidParameterValue, "S3_SNAPSHOT_INGESTION") {
					return true, err
				}
				if tfawserr.ErrMessageContains(err, errCodeInvalidParameterValue, "S3 bucket cannot be found") {
					return true, err
				}
				// InvalidParameterValue: Files from the specified Amazon S3 bucket cannot be downloaded. Make sure that you have created an AWS Identity and Access Management (IAM) role that lets Amazon RDS access Amazon S3 for you.
				if tfawserr.ErrMessageContains(err, errCodeInvalidParameterValue, "Files from the specified Amazon S3 bucket cannot be downloaded") {
					return true, err
				}

				return false, err
			},
		)

		if err != nil {
			return fmt.Errorf("creating RDS DB Instance (restore from S3) (%s): %w", identifier, err)
		}
	} else if _, ok := d.GetOk("snapshot_identifier"); ok {
		input := &rds.RestoreDBInstanceFromDBSnapshotInput{
			AutoMinorVersionUpgrade: aws.Bool(d.Get("auto_minor_version_upgrade").(bool)),
			CopyTagsToSnapshot:      aws.Bool(d.Get("copy_tags_to_snapshot").(bool)),
			DBInstanceClass:         aws.String(d.Get("instance_class").(string)),
			DBInstanceIdentifier:    aws.String(identifier),
			DBSnapshotIdentifier:    aws.String(d.Get("snapshot_identifier").(string)),
			DeletionProtection:      aws.Bool(d.Get("deletion_protection").(bool)),
			PubliclyAccessible:      aws.Bool(d.Get("publicly_accessible").(bool)),
			Tags:                    Tags(tags.IgnoreAWS()),
		}

		engine := strings.ToLower(d.Get("engine").(string))
		if v, ok := d.GetOk("db_name"); ok {
			// "Note: This parameter [DBName] doesn't apply to the MySQL, PostgreSQL, or MariaDB engines."
			// https://docs.aws.amazon.com/AmazonRDS/latest/APIReference/API_RestoreDBInstanceFromDBSnapshot.html
			switch engine {
			case InstanceEngineMySQL, InstanceEnginePostgres, InstanceEngineMariaDB:
				// skip
			default:
				input.DBName = aws.String(v.(string))
			}
		} else if v, ok := d.GetOk("name"); ok {
			// "Note: This parameter [DBName] doesn't apply to the MySQL, PostgreSQL, or MariaDB engines."
			// https://docs.aws.amazon.com/AmazonRDS/latest/APIReference/API_RestoreDBInstanceFromDBSnapshot.html
			switch engine {
			case InstanceEngineMySQL, InstanceEnginePostgres, InstanceEngineMariaDB:
				// skip
			default:
				input.DBName = aws.String(v.(string))
			}
		}

		if v, ok := d.GetOk("allocated_storage"); ok {
			modifyDbInstanceInput.AllocatedStorage = aws.Int64(int64(v.(int)))
			requiresModifyDbInstance = true
		}

		if v, ok := d.GetOk("allow_major_version_upgrade"); ok {
			modifyDbInstanceInput.AllowMajorVersionUpgrade = aws.Bool(v.(bool))
			// Having allowing_major_version_upgrade by itself should not trigger ModifyDBInstance
			// InvalidParameterCombination: No modifications were requested
		}

		if v, ok := d.GetOk("availability_zone"); ok {
			input.AvailabilityZone = aws.String(v.(string))
		}

		if v, ok := d.GetOkExists("backup_retention_period"); ok {
			modifyDbInstanceInput.BackupRetentionPeriod = aws.Int64(int64(v.(int)))
			requiresModifyDbInstance = true
		}

		if v, ok := d.GetOk("backup_window"); ok {
			modifyDbInstanceInput.PreferredBackupWindow = aws.String(v.(string))
			requiresModifyDbInstance = true
		}

		if v, ok := d.GetOk("customer_owned_ip_enabled"); ok {
			input.EnableCustomerOwnedIp = aws.Bool(v.(bool))
		}

		if v, ok := d.GetOk("db_subnet_group_name"); ok {
			input.DBSubnetGroupName = aws.String(v.(string))
		}

		if v, ok := d.GetOk("domain"); ok {
			input.Domain = aws.String(v.(string))
		}

		if v, ok := d.GetOk("domain_iam_role_name"); ok {
			input.DomainIAMRoleName = aws.String(v.(string))
		}

		if v, ok := d.GetOk("enabled_cloudwatch_logs_exports"); ok && v.(*schema.Set).Len() > 0 {
			input.EnableCloudwatchLogsExports = flex.ExpandStringSet(v.(*schema.Set))
		}

		if engine != "" {
			input.Engine = aws.String(engine)
		}

		if v, ok := d.GetOk("engine_version"); ok {
			modifyDbInstanceInput.EngineVersion = aws.String(v.(string))
			requiresModifyDbInstance = true
		}

		if v, ok := d.GetOk("iam_database_authentication_enabled"); ok {
			input.EnableIAMDatabaseAuthentication = aws.Bool(v.(bool))
		}

		if v, ok := d.GetOk("iops"); ok {
			modifyDbInstanceInput.Iops = aws.Int64(int64(v.(int)))
			requiresModifyDbInstance = true
		}

		if v, ok := d.GetOk("license_model"); ok {
			input.LicenseModel = aws.String(v.(string))
		}

		if v, ok := d.GetOk("maintenance_window"); ok {
			modifyDbInstanceInput.PreferredMaintenanceWindow = aws.String(v.(string))
			requiresModifyDbInstance = true
		}

		if v, ok := d.GetOk("max_allocated_storage"); ok {
			modifyDbInstanceInput.MaxAllocatedStorage = aws.Int64(int64(v.(int)))
			requiresModifyDbInstance = true
		}

		if v, ok := d.GetOk("monitoring_interval"); ok {
			modifyDbInstanceInput.MonitoringInterval = aws.Int64(int64(v.(int)))
			requiresModifyDbInstance = true
		}

		if v, ok := d.GetOk("monitoring_role_arn"); ok {
			modifyDbInstanceInput.MonitoringRoleArn = aws.String(v.(string))
			requiresModifyDbInstance = true
		}

		if v, ok := d.GetOk("multi_az"); ok {
			// When using SQL Server engine with MultiAZ enabled, its not
			// possible to immediately enable mirroring since
			// BackupRetentionPeriod is not available as a parameter to
			// RestoreDBInstanceFromDBSnapshot and you receive an error. e.g.
			// InvalidParameterValue: Mirroring cannot be applied to instances with backup retention set to zero.
			// If we know the engine, prevent the error upfront.
			if strings.HasPrefix(engine, "sqlserver") {
				modifyDbInstanceInput.MultiAZ = aws.Bool(v.(bool))
				requiresModifyDbInstance = true
			} else {
				input.MultiAZ = aws.Bool(v.(bool))
			}
		}

<<<<<<< HEAD
		if attr, ok := d.GetOk("network_type"); ok {
			opts.NetworkType = aws.String(attr.(string))
		}

		if attr, ok := d.GetOk("option_group_name"); ok {
			opts.OptionGroupName = aws.String(attr.(string))
=======
		if v, ok := d.GetOk("option_group_name"); ok {
			input.OptionGroupName = aws.String(v.(string))
>>>>>>> 3f07e747
		}

		if v, ok := d.GetOk("parameter_group_name"); ok {
			input.DBParameterGroupName = aws.String(v.(string))
		}

		if v, ok := d.GetOk("password"); ok {
			modifyDbInstanceInput.MasterUserPassword = aws.String(v.(string))
			requiresModifyDbInstance = true
		}

		if v, ok := d.GetOk("performance_insights_enabled"); ok {
			modifyDbInstanceInput.EnablePerformanceInsights = aws.Bool(v.(bool))
			requiresModifyDbInstance = true

			if v, ok := d.GetOk("performance_insights_kms_key_id"); ok {
				modifyDbInstanceInput.PerformanceInsightsKMSKeyId = aws.String(v.(string))
			}

			if v, ok := d.GetOk("performance_insights_retention_period"); ok {
				modifyDbInstanceInput.PerformanceInsightsRetentionPeriod = aws.Int64(int64(v.(int)))
			}
		}

		if v, ok := d.GetOk("port"); ok {
			input.Port = aws.Int64(int64(v.(int)))
		}

		if v := d.Get("security_group_names").(*schema.Set); v.Len() > 0 {
			modifyDbInstanceInput.DBSecurityGroups = flex.ExpandStringSet(v)
			requiresModifyDbInstance = true
		}

		if v, ok := d.GetOk("storage_type"); ok {
			modifyDbInstanceInput.StorageType = aws.String(v.(string))
			requiresModifyDbInstance = true
		}

		if v, ok := d.GetOk("tde_credential_arn"); ok {
			input.TdeCredentialArn = aws.String(v.(string))
		}

		if v := d.Get("vpc_security_group_ids").(*schema.Set); v.Len() > 0 {
			input.VpcSecurityGroupIds = flex.ExpandStringSet(v)
		}

		log.Printf("[DEBUG] Creating RDS DB Instance: %s", input)
		_, err := conn.RestoreDBInstanceFromDBSnapshot(input)

		// When using SQL Server engine with MultiAZ enabled, its not
		// possible to immediately enable mirroring since
		// BackupRetentionPeriod is not available as a parameter to
		// RestoreDBInstanceFromDBSnapshot and you receive an error. e.g.
		// InvalidParameterValue: Mirroring cannot be applied to instances with backup retention set to zero.
		// Since engine is not a required argument when using snapshot_identifier
		// and the RDS API determines this condition, we catch the error
		// and remove the invalid configuration for it to be fixed afterwards.
		if tfawserr.ErrMessageContains(err, errCodeInvalidParameterValue, "Mirroring cannot be applied to instances with backup retention set to zero") {
			input.MultiAZ = aws.Bool(false)
			modifyDbInstanceInput.MultiAZ = aws.Bool(true)
			requiresModifyDbInstance = true
			_, err = conn.RestoreDBInstanceFromDBSnapshot(input)
		}

		if err != nil {
			return fmt.Errorf("creating RDS DB Instance (restore from snapshot) (%s): %w", identifier, err)
		}
	} else if v, ok := d.GetOk("restore_to_point_in_time"); ok {
		tfMap := v.([]interface{})[0].(map[string]interface{})

		input := &rds.RestoreDBInstanceToPointInTimeInput{
			AutoMinorVersionUpgrade:    aws.Bool(d.Get("auto_minor_version_upgrade").(bool)),
			CopyTagsToSnapshot:         aws.Bool(d.Get("copy_tags_to_snapshot").(bool)),
			DBInstanceClass:            aws.String(d.Get("instance_class").(string)),
			DeletionProtection:         aws.Bool(d.Get("deletion_protection").(bool)),
			PubliclyAccessible:         aws.Bool(d.Get("publicly_accessible").(bool)),
			Tags:                       Tags(tags.IgnoreAWS()),
			TargetDBInstanceIdentifier: aws.String(identifier),
		}

		if v, ok := tfMap["restore_time"].(string); ok && v != "" {
			v, _ := time.Parse(time.RFC3339, v)

			input.RestoreTime = aws.Time(v)
		}

		if v, ok := tfMap["source_db_instance_automated_backups_arn"].(string); ok && v != "" {
			input.SourceDBInstanceAutomatedBackupsArn = aws.String(v)
		}

		if v, ok := tfMap["source_db_instance_identifier"].(string); ok && v != "" {
			input.SourceDBInstanceIdentifier = aws.String(v)
		}

		if v, ok := tfMap["source_dbi_resource_id"].(string); ok && v != "" {
			input.SourceDbiResourceId = aws.String(v)
		}

		if v, ok := tfMap["use_latest_restorable_time"].(bool); ok && v {
			input.UseLatestRestorableTime = aws.Bool(v)
		}

		if v, ok := d.GetOk("availability_zone"); ok {
			input.AvailabilityZone = aws.String(v.(string))
		}

		if v, ok := d.GetOk("customer_owned_ip_enabled"); ok {
			input.EnableCustomerOwnedIp = aws.Bool(v.(bool))
		}

		if v, ok := d.GetOk("db_name"); ok {
			input.DBName = aws.String(v.(string))
		} else if v, ok := d.GetOk("name"); ok {
			input.DBName = aws.String(v.(string))
		}

		if v, ok := d.GetOk("db_subnet_group_name"); ok {
			input.DBSubnetGroupName = aws.String(v.(string))
		}

		if v, ok := d.GetOk("domain"); ok {
			input.Domain = aws.String(v.(string))
		}

<<<<<<< HEAD
			if attr, ok := d.GetOk("network_type"); ok {
				input.NetworkType = aws.String(attr.(string))
			}

			if v, ok := d.GetOk("option_group_name"); ok {
				input.OptionGroupName = aws.String(v.(string))
			}
=======
		if v, ok := d.GetOk("domain_iam_role_name"); ok {
			input.DomainIAMRoleName = aws.String(v.(string))
		}
>>>>>>> 3f07e747

		if v, ok := d.GetOk("enabled_cloudwatch_logs_exports"); ok && v.(*schema.Set).Len() > 0 {
			input.EnableCloudwatchLogsExports = flex.ExpandStringSet(v.(*schema.Set))
		}

		if v, ok := d.GetOk("engine"); ok {
			input.Engine = aws.String(v.(string))
		}

		if v, ok := d.GetOk("iam_database_authentication_enabled"); ok {
			input.EnableIAMDatabaseAuthentication = aws.Bool(v.(bool))
		}

		if v, ok := d.GetOk("iops"); ok {
			input.Iops = aws.Int64(int64(v.(int)))
		}

		if v, ok := d.GetOk("license_model"); ok {
			input.LicenseModel = aws.String(v.(string))
		}

		if v, ok := d.GetOk("max_allocated_storage"); ok {
			input.MaxAllocatedStorage = aws.Int64(int64(v.(int)))
		}

		if v, ok := d.GetOk("monitoring_interval"); ok {
			modifyDbInstanceInput.MonitoringInterval = aws.Int64(int64(v.(int)))
			requiresModifyDbInstance = true
		}

		if v, ok := d.GetOk("monitoring_role_arn"); ok {
			modifyDbInstanceInput.MonitoringRoleArn = aws.String(v.(string))
			requiresModifyDbInstance = true
		}

		if v, ok := d.GetOk("multi_az"); ok {
			input.MultiAZ = aws.Bool(v.(bool))
		}

		if v, ok := d.GetOk("option_group_name"); ok {
			input.OptionGroupName = aws.String(v.(string))
		}

		if v, ok := d.GetOk("parameter_group_name"); ok {
			input.DBParameterGroupName = aws.String(v.(string))
		}

		if v, ok := d.GetOk("port"); ok {
			input.Port = aws.Int64(int64(v.(int)))
		}

		if v, ok := d.GetOk("storage_type"); ok {
			input.StorageType = aws.String(v.(string))
		}

		if v, ok := d.GetOk("tde_credential_arn"); ok {
			input.TdeCredentialArn = aws.String(v.(string))
		}

		if v, ok := d.GetOk("vpc_security_group_ids"); ok && v.(*schema.Set).Len() > 0 {
			input.VpcSecurityGroupIds = flex.ExpandStringSet(v.(*schema.Set))
		}

		log.Printf("[DEBUG] Creating RDS DB Instance: %s", input)
		_, err := conn.RestoreDBInstanceToPointInTime(input)

		if err != nil {
			return fmt.Errorf("creating RDS DB Instance (restore to point-in-time) (%s): %w", identifier, err)
		}
	} else {
		dbName := d.Get("db_name").(string)
		if dbName == "" {
			dbName = d.Get("name").(string)
		}

		if _, ok := d.GetOk("allocated_storage"); !ok {
			return fmt.Errorf(`provider.aws: aws_db_instance: %s: "allocated_storage": required field is not set`, dbName)
		}
		if _, ok := d.GetOk("engine"); !ok {
			return fmt.Errorf(`provider.aws: aws_db_instance: %s: "engine": required field is not set`, dbName)
		}
		if _, ok := d.GetOk("password"); !ok {
			return fmt.Errorf(`provider.aws: aws_db_instance: %s: "password": required field is not set`, dbName)
		}
		if _, ok := d.GetOk("username"); !ok {
			return fmt.Errorf(`provider.aws: aws_db_instance: %s: "username": required field is not set`, dbName)
		}

		input := &rds.CreateDBInstanceInput{
			AllocatedStorage:        aws.Int64(int64(d.Get("allocated_storage").(int))),
			AutoMinorVersionUpgrade: aws.Bool(d.Get("auto_minor_version_upgrade").(bool)),
			BackupRetentionPeriod:   aws.Int64(int64(d.Get("backup_retention_period").(int))),
			CopyTagsToSnapshot:      aws.Bool(d.Get("copy_tags_to_snapshot").(bool)),
			DBInstanceClass:         aws.String(d.Get("instance_class").(string)),
			DBInstanceIdentifier:    aws.String(identifier),
			DBName:                  aws.String(dbName),
			DeletionProtection:      aws.Bool(d.Get("deletion_protection").(bool)),
			Engine:                  aws.String(d.Get("engine").(string)),
			EngineVersion:           aws.String(d.Get("engine_version").(string)),
			MasterUsername:          aws.String(d.Get("username").(string)),
			MasterUserPassword:      aws.String(d.Get("password").(string)),
			PubliclyAccessible:      aws.Bool(d.Get("publicly_accessible").(bool)),
			StorageEncrypted:        aws.Bool(d.Get("storage_encrypted").(bool)),
			Tags:                    Tags(tags.IgnoreAWS()),
		}

		if v, ok := d.GetOk("availability_zone"); ok {
			input.AvailabilityZone = aws.String(v.(string))
		}

<<<<<<< HEAD
		if attr, ok := d.GetOk("network_type"); ok {
			opts.NetworkType = aws.String(attr.(string))
		}

		if attr, ok := d.GetOk("character_set_name"); ok {
			opts.CharacterSetName = aws.String(attr.(string))
=======
		if v, ok := d.GetOk("backup_window"); ok {
			input.PreferredBackupWindow = aws.String(v.(string))
>>>>>>> 3f07e747
		}

		if v, ok := d.GetOk("character_set_name"); ok {
			input.CharacterSetName = aws.String(v.(string))
		}

		if v, ok := d.GetOk("customer_owned_ip_enabled"); ok {
			input.EnableCustomerOwnedIp = aws.Bool(v.(bool))
		}

		if v, ok := d.GetOk("db_subnet_group_name"); ok {
			input.DBSubnetGroupName = aws.String(v.(string))
		}

		if v, ok := d.GetOk("domain"); ok {
			input.Domain = aws.String(v.(string))
		}

		if v, ok := d.GetOk("domain_iam_role_name"); ok {
			input.DomainIAMRoleName = aws.String(v.(string))
		}

		if v, ok := d.GetOk("enabled_cloudwatch_logs_exports"); ok && v.(*schema.Set).Len() > 0 {
			input.EnableCloudwatchLogsExports = flex.ExpandStringSet(v.(*schema.Set))
		}

		if v, ok := d.GetOk("iam_database_authentication_enabled"); ok {
			input.EnableIAMDatabaseAuthentication = aws.Bool(v.(bool))
		}

		if v, ok := d.GetOk("iops"); ok {
			input.Iops = aws.Int64(int64(v.(int)))
		}

		if v, ok := d.GetOk("kms_key_id"); ok {
			input.KmsKeyId = aws.String(v.(string))
		}

		if v, ok := d.GetOk("license_model"); ok {
			input.LicenseModel = aws.String(v.(string))
		}

		if v, ok := d.GetOk("maintenance_window"); ok {
			input.PreferredMaintenanceWindow = aws.String(v.(string))
		}

		if v, ok := d.GetOk("max_allocated_storage"); ok {
			input.MaxAllocatedStorage = aws.Int64(int64(v.(int)))
		}

		if v, ok := d.GetOk("monitoring_interval"); ok {
			input.MonitoringInterval = aws.Int64(int64(v.(int)))
		}

		if v, ok := d.GetOk("monitoring_role_arn"); ok {
			input.MonitoringRoleArn = aws.String(v.(string))
		}

		if v, ok := d.GetOk("multi_az"); ok {
			input.MultiAZ = aws.Bool(v.(bool))
		}

		if v, ok := d.GetOk("nchar_character_set_name"); ok {
			input.NcharCharacterSetName = aws.String(v.(string))
		}

		if v, ok := d.GetOk("option_group_name"); ok {
			input.OptionGroupName = aws.String(v.(string))
		}

		if v, ok := d.GetOk("parameter_group_name"); ok {
			input.DBParameterGroupName = aws.String(v.(string))
		}

		if v, ok := d.GetOk("performance_insights_enabled"); ok {
			input.EnablePerformanceInsights = aws.Bool(v.(bool))
		}

		if v, ok := d.GetOk("performance_insights_kms_key_id"); ok {
			input.PerformanceInsightsKMSKeyId = aws.String(v.(string))
		}

		if v, ok := d.GetOk("performance_insights_retention_period"); ok {
			input.PerformanceInsightsRetentionPeriod = aws.Int64(int64(v.(int)))
		}

		if v, ok := d.GetOk("port"); ok {
			input.Port = aws.Int64(int64(v.(int)))
		}

		if v := d.Get("security_group_names").(*schema.Set); v.Len() > 0 {
			input.DBSecurityGroups = flex.ExpandStringSet(v)
		}

		if v, ok := d.GetOk("storage_type"); ok {
			input.StorageType = aws.String(v.(string))
		}

		if v, ok := d.GetOk("timezone"); ok {
			input.Timezone = aws.String(v.(string))
		}

		if v := d.Get("vpc_security_group_ids").(*schema.Set); v.Len() > 0 {
			input.VpcSecurityGroupIds = flex.ExpandStringSet(v)
		}

		log.Printf("[DEBUG] Creating RDS DB Instance: %s", input)
		outputRaw, err := tfresource.RetryWhenAWSErrMessageContains(5*time.Minute,
			func() (interface{}, error) {
				return conn.CreateDBInstance(input)
			},
			errCodeInvalidParameterValue, "ENHANCED_MONITORING")

		if err != nil {
			return fmt.Errorf("creating RDS DB Instance (%s): %w", identifier, err)
		}

		output := outputRaw.(*rds.CreateDBInstanceOutput)

		// This is added here to avoid unnecessary modification when ca_cert_identifier is the default one
		if v, ok := d.GetOk("ca_cert_identifier"); ok && v.(string) != aws.StringValue(output.DBInstance.CACertificateIdentifier) {
			modifyDbInstanceInput.CACertificateIdentifier = aws.String(v.(string))
			requiresModifyDbInstance = true
		}
	}

	d.SetId(identifier)

	if _, err := waitDBInstanceCreated(conn, d.Id(), d.Timeout(schema.TimeoutCreate)); err != nil {
		return fmt.Errorf("waiting for RDS DB Instance (%s) create: %w", d.Id(), err)
	}

	if requiresModifyDbInstance {
		modifyDbInstanceInput.DBInstanceIdentifier = aws.String(d.Id())

		log.Printf("[INFO] Modifying RDS DB Instance: %s", modifyDbInstanceInput)
		_, err := conn.ModifyDBInstance(modifyDbInstanceInput)

		if err != nil {
			return fmt.Errorf("updating RDS DB Instance (%s): %w", d.Id(), err)
		}

		if _, err := waitDBInstanceUpdated(conn, d.Id(), d.Timeout(schema.TimeoutUpdate)); err != nil {
			return fmt.Errorf("waiting for RDS DB Instance (%s) update: %w", d.Id(), err)
		}
	}

	if requiresRebootDbInstance {
		_, err := conn.RebootDBInstance(&rds.RebootDBInstanceInput{
			DBInstanceIdentifier: aws.String(d.Id()),
		})

		if err != nil {
			return fmt.Errorf("rebooting RDS DB Instance (%s): %w", d.Id(), err)
		}

		if _, err := waitDBInstanceUpdated(conn, d.Id(), d.Timeout(schema.TimeoutUpdate)); err != nil {
			return fmt.Errorf("waiting for RDS DB Instance (%s) update: %w", d.Id(), err)
		}
	}

	return resourceInstanceRead(d, meta)
}

func resourceInstanceRead(d *schema.ResourceData, meta interface{}) error {
	conn := meta.(*conns.AWSClient).RDSConn
	defaultTagsConfig := meta.(*conns.AWSClient).DefaultTagsConfig
	ignoreTagsConfig := meta.(*conns.AWSClient).IgnoreTagsConfig

	v, err := FindDBInstanceByID(conn, d.Id())

	if !d.IsNewResource() && tfresource.NotFound(err) {
		log.Printf("[WARN] RDS DB Instance (%s) not found, removing from state", d.Id())
		d.SetId("")
		return nil
	}

	if err != nil {
		return fmt.Errorf("reading RDS DB Instance (%s): %w", d.Id(), err)
	}

	d.Set("allocated_storage", v.AllocatedStorage)
	arn := aws.StringValue(v.DBInstanceArn)
	d.Set("arn", arn)
	d.Set("auto_minor_version_upgrade", v.AutoMinorVersionUpgrade)
	d.Set("availability_zone", v.AvailabilityZone)
	d.Set("backup_retention_period", v.BackupRetentionPeriod)
	d.Set("backup_window", v.PreferredBackupWindow)
	d.Set("ca_cert_identifier", v.CACertificateIdentifier)
	d.Set("character_set_name", v.CharacterSetName)
	d.Set("copy_tags_to_snapshot", v.CopyTagsToSnapshot)
	d.Set("customer_owned_ip_enabled", v.CustomerOwnedIpEnabled)
	d.Set("db_name", v.DBName)
	if v.DBSubnetGroup != nil {
		d.Set("db_subnet_group_name", v.DBSubnetGroup.DBSubnetGroupName)
	}
	d.Set("deletion_protection", v.DeletionProtection)
	if len(v.DomainMemberships) > 0 && v.DomainMemberships[0] != nil {
		d.Set("domain", v.DomainMemberships[0].Domain)
		d.Set("domain_iam_role_name", v.DomainMemberships[0].IAMRoleName)
	} else {
		d.Set("domain", nil)
		d.Set("domain_iam_role_name", nil)
	}
	d.Set("enabled_cloudwatch_logs_exports", aws.StringValueSlice(v.EnabledCloudwatchLogsExports))
	d.Set("engine", v.Engine)
	d.Set("iam_database_authentication_enabled", v.IAMDatabaseAuthenticationEnabled)
	d.Set("identifier", v.DBInstanceIdentifier)
	d.Set("identifier_prefix", create.NamePrefixFromName(aws.StringValue(v.DBInstanceIdentifier)))
	d.Set("instance_class", v.DBInstanceClass)
	d.Set("iops", v.Iops)
	d.Set("kms_key_id", v.KmsKeyId)
	if v.LatestRestorableTime != nil {
		d.Set("latest_restorable_time", aws.TimeValue(v.LatestRestorableTime).Format(time.RFC3339))
	} else {
		d.Set("latest_restorable_time", nil)
	}
	d.Set("license_model", v.LicenseModel)
	d.Set("maintenance_window", v.PreferredMaintenanceWindow)
	d.Set("max_allocated_storage", v.MaxAllocatedStorage)
	d.Set("monitoring_interval", v.MonitoringInterval)
	d.Set("monitoring_role_arn", v.MonitoringRoleArn)
	d.Set("multi_az", v.MultiAZ)
	d.Set("name", v.DBName)
	d.Set("nchar_character_set_name", v.NcharCharacterSetName)
	if len(v.OptionGroupMemberships) > 0 && v.OptionGroupMemberships[0] != nil {
		d.Set("option_group_name", v.OptionGroupMemberships[0].OptionGroupName)
	}
	if len(v.DBParameterGroups) > 0 && v.DBParameterGroups[0] != nil {
		d.Set("parameter_group_name", v.DBParameterGroups[0].DBParameterGroupName)
	}
	d.Set("performance_insights_enabled", v.PerformanceInsightsEnabled)
	d.Set("performance_insights_kms_key_id", v.PerformanceInsightsKMSKeyId)
	d.Set("performance_insights_retention_period", v.PerformanceInsightsRetentionPeriod)
	d.Set("port", v.DbInstancePort)
	d.Set("publicly_accessible", v.PubliclyAccessible)
	d.Set("replica_mode", v.ReplicaMode)
	d.Set("replicas", aws.StringValueSlice(v.ReadReplicaDBInstanceIdentifiers))
	d.Set("replicate_source_db", v.ReadReplicaSourceDBInstanceIdentifier)
	d.Set("resource_id", v.DbiResourceId)
	var securityGroupNames []string
	for _, v := range v.DBSecurityGroups {
		securityGroupNames = append(securityGroupNames, aws.StringValue(v.DBSecurityGroupName))
	}
	d.Set("security_group_names", securityGroupNames)
	d.Set("status", v.DBInstanceStatus)
	d.Set("storage_encrypted", v.StorageEncrypted)
	d.Set("storage_type", v.StorageType)
	d.Set("timezone", v.Timezone)
	d.Set("username", v.MasterUsername)
	var vpcSecurityGroupIDs []string
	for _, v := range v.VpcSecurityGroups {
		vpcSecurityGroupIDs = append(vpcSecurityGroupIDs, aws.StringValue(v.VpcSecurityGroupId))
	}
	d.Set("vpc_security_group_ids", vpcSecurityGroupIDs)

	if v.Endpoint != nil {
		d.Set("address", v.Endpoint.Address)
		if v.Endpoint.Address != nil && v.Endpoint.Port != nil {
			d.Set("endpoint", fmt.Sprintf("%s:%d", aws.StringValue(v.Endpoint.Address), aws.Int64Value(v.Endpoint.Port)))
		}
		d.Set("hosted_zone_id", v.Endpoint.HostedZoneId)
		d.Set("port", v.Endpoint.Port)
	}

	dbSetResourceDataEngineVersionFromInstance(d, v)

	tags, err := ListTags(conn, arn)

	if err != nil {
		return fmt.Errorf("listing tags for RDS DB Instance (%s): %w", arn, err)
	}

	tags = tags.IgnoreAWS().IgnoreConfig(ignoreTagsConfig)

	//lintignore:AWSR002
	if err := d.Set("tags", tags.RemoveDefaultConfig(defaultTagsConfig).Map()); err != nil {
		return fmt.Errorf("setting tags: %w", err)
	}

	if err := d.Set("tags_all", tags.Map()); err != nil {
		return fmt.Errorf("setting tags_all: %w", err)
	}

	return nil
}

func resourceInstanceUpdate(d *schema.ResourceData, meta interface{}) error {
	conn := meta.(*conns.AWSClient).RDSConn

	// Having allowing_major_version_upgrade by itself should not trigger ModifyDBInstance
	// as it results in "InvalidParameterCombination: No modifications were requested".
	if d.HasChangesExcept(
		"allow_major_version_upgrade",
		"delete_automated_backups",
		"final_snapshot_identifier",
		"replicate_source_db",
		"skip_final_snapshot",
		"tags", "tags_all") {
		input := &rds.ModifyDBInstanceInput{
			ApplyImmediately:     aws.Bool(d.Get("apply_immediately").(bool)),
			DBInstanceIdentifier: aws.String(d.Id()),
		}

		if !aws.BoolValue(input.ApplyImmediately) {
			log.Println("[INFO] Only settings updating, instance changes will be applied in next maintenance window")
		}

		if d.HasChanges("allocated_storage", "iops") {
			input.Iops = aws.Int64(int64(d.Get("iops").(int)))
			input.AllocatedStorage = aws.Int64(int64(d.Get("allocated_storage").(int)))
		}

		if d.HasChange("allow_major_version_upgrade") {
			input.AllowMajorVersionUpgrade = aws.Bool(d.Get("allow_major_version_upgrade").(bool))
		}

		if d.HasChange("auto_minor_version_upgrade") {
			input.AutoMinorVersionUpgrade = aws.Bool(d.Get("auto_minor_version_upgrade").(bool))
		}

		if d.HasChange("backup_retention_period") {
			input.BackupRetentionPeriod = aws.Int64(int64(d.Get("backup_retention_period").(int)))
		}

		if d.HasChange("backup_window") {
			input.PreferredBackupWindow = aws.String(d.Get("backup_window").(string))
		}

		if d.HasChange("copy_tags_to_snapshot") {
			input.CopyTagsToSnapshot = aws.Bool(d.Get("copy_tags_to_snapshot").(bool))
		}

		if d.HasChange("ca_cert_identifier") {
			input.CACertificateIdentifier = aws.String(d.Get("ca_cert_identifier").(string))
		}

		if d.HasChange("customer_owned_ip_enabled") {
			input.EnableCustomerOwnedIp = aws.Bool(d.Get("customer_owned_ip_enabled").(bool))
		}

		if d.HasChange("db_subnet_group_name") {
			input.DBSubnetGroupName = aws.String(d.Get("db_subnet_group_name").(string))
		}

		if d.HasChange("deletion_protection") {
			input.DeletionProtection = aws.Bool(d.Get("deletion_protection").(bool))
		}

		if d.HasChanges("domain", "domain_iam_role_name") {
			input.Domain = aws.String(d.Get("domain").(string))
			input.DomainIAMRoleName = aws.String(d.Get("domain_iam_role_name").(string))
		}

<<<<<<< HEAD
		req.MaxAllocatedStorage = aws.Int64(int64(mas))
		requestUpdate = true
	}
	if d.HasChange("password") {
		req.MasterUserPassword = aws.String(d.Get("password").(string))
		requestUpdate = true
	}
	if d.HasChange("multi_az") {
		req.MultiAZ = aws.Bool(d.Get("multi_az").(bool))
		requestUpdate = true
	}
	if d.HasChange("network_type") {
		req.NetworkType = aws.String(d.Get("network_type").(string))
		requestUpdate = true
	}
	if d.HasChange("publicly_accessible") {
		req.PubliclyAccessible = aws.Bool(d.Get("publicly_accessible").(bool))
		requestUpdate = true
	}
	if d.HasChange("storage_type") {
		req.StorageType = aws.String(d.Get("storage_type").(string))
		requestUpdate = true
=======
		if d.HasChange("enabled_cloudwatch_logs_exports") {
			oraw, nraw := d.GetChange("enabled_cloudwatch_logs_exports")
			o := oraw.(*schema.Set)
			n := nraw.(*schema.Set)
>>>>>>> 3f07e747

			enable := n.Difference(o)
			disable := o.Difference(n)

			input.CloudwatchLogsExportConfiguration = &rds.CloudwatchLogsExportConfiguration{
				EnableLogTypes:  flex.ExpandStringSet(enable),
				DisableLogTypes: flex.ExpandStringSet(disable),
			}
		}

		if d.HasChange("engine_version") {
			input.EngineVersion = aws.String(d.Get("engine_version").(string))
			input.AllowMajorVersionUpgrade = aws.Bool(d.Get("allow_major_version_upgrade").(bool))
		}

		if d.HasChange("iam_database_authentication_enabled") {
			input.EnableIAMDatabaseAuthentication = aws.Bool(d.Get("iam_database_authentication_enabled").(bool))
		}

		if d.HasChange("instance_class") {
			input.DBInstanceClass = aws.String(d.Get("instance_class").(string))
		}

		if d.HasChange("license_model") {
			input.LicenseModel = aws.String(d.Get("license_model").(string))
		}

		if d.HasChange("maintenance_window") {
			input.PreferredMaintenanceWindow = aws.String(d.Get("maintenance_window").(string))
		}

		if d.HasChange("max_allocated_storage") {
			v := d.Get("max_allocated_storage").(int)

			// The API expects the max allocated storage value to be set to the allocated storage
			// value when disabling autoscaling. This check ensures that value is set correctly
			// if the update to the Terraform configuration was removing the argument completely.
			if v == 0 {
				v = d.Get("allocated_storage").(int)
			}

			input.MaxAllocatedStorage = aws.Int64(int64(v))
		}

		if d.HasChange("monitoring_interval") {
			input.MonitoringInterval = aws.Int64(int64(d.Get("monitoring_interval").(int)))
		}

		if d.HasChange("monitoring_role_arn") {
			input.MonitoringRoleArn = aws.String(d.Get("monitoring_role_arn").(string))
		}

		if d.HasChange("multi_az") {
			input.MultiAZ = aws.Bool(d.Get("multi_az").(bool))
		}

		if d.HasChange("option_group_name") {
			input.OptionGroupName = aws.String(d.Get("option_group_name").(string))
		}

		if d.HasChange("parameter_group_name") {
			input.DBParameterGroupName = aws.String(d.Get("parameter_group_name").(string))
		}

		if d.HasChange("password") {
			input.MasterUserPassword = aws.String(d.Get("password").(string))
		}

		if d.HasChanges("performance_insights_enabled", "performance_insights_kms_key_id", "performance_insights_retention_period") {
			input.EnablePerformanceInsights = aws.Bool(d.Get("performance_insights_enabled").(bool))

			if v, ok := d.GetOk("performance_insights_kms_key_id"); ok {
				input.PerformanceInsightsKMSKeyId = aws.String(v.(string))
			}

			if v, ok := d.GetOk("performance_insights_retention_period"); ok {
				input.PerformanceInsightsRetentionPeriod = aws.Int64(int64(v.(int)))
			}
		}

		if d.HasChange("port") {
			input.DBPortNumber = aws.Int64(int64(d.Get("port").(int)))
		}

		if d.HasChange("publicly_accessible") {
			input.PubliclyAccessible = aws.Bool(d.Get("publicly_accessible").(bool))
		}

		if d.HasChange("replica_mode") {
			input.ReplicaMode = aws.String(d.Get("replica_mode").(string))
		}

		if d.HasChange("security_group_names") {
			if v := d.Get("security_group_names").(*schema.Set); v.Len() > 0 {
				input.DBSecurityGroups = flex.ExpandStringSet(v)
			}
		}

		if d.HasChange("storage_type") {
			input.StorageType = aws.String(d.Get("storage_type").(string))

			if aws.StringValue(input.StorageType) == storageTypeIO1 {
				input.Iops = aws.Int64(int64(d.Get("iops").(int)))
			}
		}

		if d.HasChange("vpc_security_group_ids") {
			if v := d.Get("vpc_security_group_ids").(*schema.Set); v.Len() > 0 {
				input.VpcSecurityGroupIds = flex.ExpandStringSet(v)
			}
		}

		log.Printf("[DEBUG] Updating DB Instance: %s", input)
		_, err := tfresource.RetryWhen(d.Timeout(schema.TimeoutUpdate),
			func() (interface{}, error) {
				return conn.ModifyDBInstance(input)
			},
			func(err error) (bool, error) {
				// Retry for IAM eventual consistency.
				if tfawserr.ErrMessageContains(err, errCodeInvalidParameterValue, "IAM role ARN value is invalid or does not include the required permissions") {
					return true, err
				}

				// "InvalidDBInstanceState: RDS is configuring Enhanced Monitoring or Performance Insights for this DB instance. Try your request later."
				if tfawserr.ErrMessageContains(err, rds.ErrCodeInvalidDBInstanceStateFault, "your request later") {
					return true, err
				}

				return false, err
			},
		)

		if err != nil {
			return fmt.Errorf("updating RDS DB Instance (%s): %w", d.Id(), err)
		}

		if _, err := waitDBInstanceUpdated(conn, d.Id(), d.Timeout(schema.TimeoutUpdate)); err != nil {
			return fmt.Errorf("waiting for RDS DB Instance (%s) update: %w", d.Id(), err)
		}
	}

	// Separate request to promote a database.
	if d.HasChange("replicate_source_db") {
		if d.Get("replicate_source_db").(string) == "" {
			input := &rds.PromoteReadReplicaInput{
				BackupRetentionPeriod: aws.Int64(int64(d.Get("backup_retention_period").(int))),
				DBInstanceIdentifier:  aws.String(d.Id()),
			}

			if attr, ok := d.GetOk("backup_window"); ok {
				input.PreferredBackupWindow = aws.String(attr.(string))
			}

			_, err := conn.PromoteReadReplica(input)

			if err != nil {
				return fmt.Errorf("promoting RDS DB Instance (%s): %w", d.Id(), err)
			}

			d.Set("replicate_source_db", "")
		} else {
			return fmt.Errorf("cannot elect new source database for replication")
		}
	}

	if d.HasChange("tags_all") {
		o, n := d.GetChange("tags_all")

		if err := UpdateTags(conn, d.Get("arn").(string), o, n); err != nil {
			return fmt.Errorf("updating RDS DB Instance (%s) tags: %w", d.Get("arn").(string), err)
		}
	}

	return resourceInstanceRead(d, meta)
}

func resourceInstanceDelete(d *schema.ResourceData, meta interface{}) error {
	conn := meta.(*conns.AWSClient).RDSConn

	input := &rds.DeleteDBInstanceInput{
		DBInstanceIdentifier:   aws.String(d.Id()),
		DeleteAutomatedBackups: aws.Bool(d.Get("delete_automated_backups").(bool)),
	}

	if d.Get("skip_final_snapshot").(bool) {
		input.SkipFinalSnapshot = aws.Bool(true)
	} else {
		input.SkipFinalSnapshot = aws.Bool(false)

		if v, ok := d.GetOk("final_snapshot_identifier"); ok {
			input.FinalDBSnapshotIdentifier = aws.String(v.(string))
		} else {
			return fmt.Errorf("final_snapshot_identifier is required when skip_final_snapshot is false")
		}
	}

	log.Printf("[DEBUG] Deleting DB Instance: %s", d.Id())
	_, err := conn.DeleteDBInstance(input)

	if tfawserr.ErrCodeEquals(err, rds.ErrCodeDBInstanceNotFoundFault) {
		return nil
	}

	if err != nil && !tfawserr.ErrMessageContains(err, rds.ErrCodeInvalidDBInstanceStateFault, "is already being deleted") {
		return fmt.Errorf("deleting RDS DB Instance (%s): %w", d.Id(), err)
	}

	if _, err := waitDBInstanceDeleted(conn, d.Id(), d.Timeout(schema.TimeoutDelete)); err != nil {
		return fmt.Errorf("waiting for RDS DB Instance (%s) delete: %w", d.Id(), err)
	}

	return nil
}

func resourceInstanceImport(d *schema.ResourceData, meta interface{}) ([]*schema.ResourceData, error) {
	// Neither skip_final_snapshot nor final_snapshot_identifier can be fetched
	// from any API call, so we need to default skip_final_snapshot to true so
	// that final_snapshot_identifier is not required.
	d.Set("skip_final_snapshot", true)
	d.Set("delete_automated_backups", true)
	return []*schema.ResourceData{d}, nil
}

func dbSetResourceDataEngineVersionFromInstance(d *schema.ResourceData, c *rds.DBInstance) {
	oldVersion := d.Get("engine_version").(string)
	newVersion := aws.StringValue(c.EngineVersion)
	compareActualEngineVersion(d, oldVersion, newVersion)
}

func flattenDBSecurityGroups(groups []*rds.DBSecurityGroupMembership) *schema.Set {
	result := &schema.Set{
		F: schema.HashString,
	}
	for _, v := range groups {
		result.Add(aws.StringValue(v.DBSecurityGroupName))
	}
	return result
}<|MERGE_RESOLUTION|>--- conflicted
+++ resolved
@@ -598,17 +598,12 @@
 			input.MultiAZ = aws.Bool(v.(bool))
 		}
 
-<<<<<<< HEAD
-		if attr, ok := d.GetOk("network_type"); ok {
-			opts.NetworkType = aws.String(attr.(string))
-		}
-
-		if attr, ok := d.GetOk("option_group_name"); ok {
-			opts.OptionGroupName = aws.String(attr.(string))
-=======
+		if v, ok := d.GetOk("network_type"); ok {
+			input.NetworkType = aws.String(v.(string))
+		}
+
 		if v, ok := d.GetOk("option_group_name"); ok {
 			input.OptionGroupName = aws.String(v.(string))
->>>>>>> 3f07e747
 		}
 
 		if v, ok := d.GetOk("performance_insights_enabled"); ok {
@@ -769,17 +764,8 @@
 			input.AvailabilityZone = aws.String(v.(string))
 		}
 
-<<<<<<< HEAD
-		if attr, ok := d.GetOk("network_type"); ok {
-			opts.NetworkType = aws.String(attr.(string))
-		}
-
-		if _, ok := d.GetOk("character_set_name"); ok {
-			return fmt.Errorf(`provider.aws: aws_db_instance: %s: "character_set_name" doesn't work with with restores"`, dbName)
-=======
 		if v, ok := d.GetOk("backup_window"); ok {
 			input.PreferredBackupWindow = aws.String(v.(string))
->>>>>>> 3f07e747
 		}
 
 		if v, ok := d.GetOk("db_subnet_group_name"); ok {
@@ -816,6 +802,10 @@
 
 		if v, ok := d.GetOk("multi_az"); ok {
 			input.MultiAZ = aws.Bool(v.(bool))
+		}
+
+		if v, ok := d.GetOk("network_type"); ok {
+			input.NetworkType = aws.String(v.(string))
 		}
 
 		if v, ok := d.GetOk("option_group_name"); ok {
@@ -1016,17 +1006,12 @@
 			}
 		}
 
-<<<<<<< HEAD
-		if attr, ok := d.GetOk("network_type"); ok {
-			opts.NetworkType = aws.String(attr.(string))
-		}
-
-		if attr, ok := d.GetOk("option_group_name"); ok {
-			opts.OptionGroupName = aws.String(attr.(string))
-=======
+		if v, ok := d.GetOk("network_type"); ok {
+			input.NetworkType = aws.String(v.(string))
+		}
+
 		if v, ok := d.GetOk("option_group_name"); ok {
 			input.OptionGroupName = aws.String(v.(string))
->>>>>>> 3f07e747
 		}
 
 		if v, ok := d.GetOk("parameter_group_name"); ok {
@@ -1151,19 +1136,9 @@
 			input.Domain = aws.String(v.(string))
 		}
 
-<<<<<<< HEAD
-			if attr, ok := d.GetOk("network_type"); ok {
-				input.NetworkType = aws.String(attr.(string))
-			}
-
-			if v, ok := d.GetOk("option_group_name"); ok {
-				input.OptionGroupName = aws.String(v.(string))
-			}
-=======
 		if v, ok := d.GetOk("domain_iam_role_name"); ok {
 			input.DomainIAMRoleName = aws.String(v.(string))
 		}
->>>>>>> 3f07e747
 
 		if v, ok := d.GetOk("enabled_cloudwatch_logs_exports"); ok && v.(*schema.Set).Len() > 0 {
 			input.EnableCloudwatchLogsExports = flex.ExpandStringSet(v.(*schema.Set))
@@ -1274,17 +1249,8 @@
 			input.AvailabilityZone = aws.String(v.(string))
 		}
 
-<<<<<<< HEAD
-		if attr, ok := d.GetOk("network_type"); ok {
-			opts.NetworkType = aws.String(attr.(string))
-		}
-
-		if attr, ok := d.GetOk("character_set_name"); ok {
-			opts.CharacterSetName = aws.String(attr.(string))
-=======
 		if v, ok := d.GetOk("backup_window"); ok {
 			input.PreferredBackupWindow = aws.String(v.(string))
->>>>>>> 3f07e747
 		}
 
 		if v, ok := d.GetOk("character_set_name"); ok {
@@ -1349,6 +1315,10 @@
 
 		if v, ok := d.GetOk("nchar_character_set_name"); ok {
 			input.NcharCharacterSetName = aws.String(v.(string))
+		}
+
+		if v, ok := d.GetOk("network_type"); ok {
+			input.NetworkType = aws.String(v.(string))
 		}
 
 		if v, ok := d.GetOk("option_group_name"); ok {
@@ -1510,6 +1480,7 @@
 	d.Set("multi_az", v.MultiAZ)
 	d.Set("name", v.DBName)
 	d.Set("nchar_character_set_name", v.NcharCharacterSetName)
+	d.Set("network_type", v.NetworkType)
 	if len(v.OptionGroupMemberships) > 0 && v.OptionGroupMemberships[0] != nil {
 		d.Set("option_group_name", v.OptionGroupMemberships[0].OptionGroupName)
 	}
@@ -1639,35 +1610,10 @@
 			input.DomainIAMRoleName = aws.String(d.Get("domain_iam_role_name").(string))
 		}
 
-<<<<<<< HEAD
-		req.MaxAllocatedStorage = aws.Int64(int64(mas))
-		requestUpdate = true
-	}
-	if d.HasChange("password") {
-		req.MasterUserPassword = aws.String(d.Get("password").(string))
-		requestUpdate = true
-	}
-	if d.HasChange("multi_az") {
-		req.MultiAZ = aws.Bool(d.Get("multi_az").(bool))
-		requestUpdate = true
-	}
-	if d.HasChange("network_type") {
-		req.NetworkType = aws.String(d.Get("network_type").(string))
-		requestUpdate = true
-	}
-	if d.HasChange("publicly_accessible") {
-		req.PubliclyAccessible = aws.Bool(d.Get("publicly_accessible").(bool))
-		requestUpdate = true
-	}
-	if d.HasChange("storage_type") {
-		req.StorageType = aws.String(d.Get("storage_type").(string))
-		requestUpdate = true
-=======
 		if d.HasChange("enabled_cloudwatch_logs_exports") {
 			oraw, nraw := d.GetChange("enabled_cloudwatch_logs_exports")
 			o := oraw.(*schema.Set)
 			n := nraw.(*schema.Set)
->>>>>>> 3f07e747
 
 			enable := n.Difference(o)
 			disable := o.Difference(n)
@@ -1722,6 +1668,10 @@
 
 		if d.HasChange("multi_az") {
 			input.MultiAZ = aws.Bool(d.Get("multi_az").(bool))
+		}
+
+		if d.HasChange("network_type") {
+			input.NetworkType = aws.String(d.Get("network_type").(string))
 		}
 
 		if d.HasChange("option_group_name") {
